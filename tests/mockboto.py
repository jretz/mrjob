--- conflicted
+++ resolved
@@ -320,34 +320,15 @@
         if log_uri is not None:
             job_flow.loguri = log_uri
 
-        # setup bootstrap actions
-        if bootstrap_actions:
-            job_flow.bootstrapactions = [
-                MockEmrObject(
-                    name=action.name, path=action.path, args=action.args())
-                for action in bootstrap_actions]
-
         self.mock_emr_job_flows[jobflow_id] = job_flow
 
         if enable_debugging:
-<<<<<<< HEAD
-            debug_jar = EmrConnection.DebuggingJar
-            debug_args = [MockEmrObject(value=EmrConnection.DebuggingArgs)]
-            JarStep = boto.emr.step.JarStep
-            debugging_step = JarStep(name='Setup Hadoop Debugging',
-                                     action_on_failure='TERMINATE_JOB_FLOW',
-                                     main_class=None,
-                                     jar=debug_jar,
-                                     step_args=debug_args)
-            debugging_step.state = 'COMPLETED'
-=======
             debugging_step = MockEmrObject(
                 name='Setup Hadoop Debugging',
                 action_on_failure='TERMINATE_JOB_FLOW',
                 jar=EmrConnection.DebuggingJar,
                 args=[MockEmrObject(value=EmrConnection.DebuggingArgs)],
                 state='COMPLETED')
->>>>>>> 3fb017ce
             steps.insert(0, debugging_step)
         self.add_jobflow_steps(jobflow_id, steps)
 
@@ -569,13 +550,4 @@
                 if v != other_items[k]:
                     return False
 
-        return True
-
-    # useful for hand-debugging tests
-    def __repr__(self):
-        return('%s.%s(%s)' % (
-            self.__class__.__module__,
-            self.__class__.__name__,
-            ', '.join('%s=%r' % (k, v)
-                      for k, v in sorted(self.__dict__.iteritems()))))
-                                        +        return True