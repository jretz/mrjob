# Copyright 2009-2011 Yelp
#
# Licensed under the Apache License, Version 2.0 (the "License");
# you may not use this file except in compliance with the License.
# You may obtain a copy of the License at
#
# http://www.apache.org/licenses/LICENSE-2.0
#
# Unless required by applicable law or agreed to in writing, software
# distributed under the License is distributed on an "AS IS" BASIS,
# WITHOUT WARRANTIES OR CONDITIONS OF ANY KIND, either express or implied.
# See the License for the specific language governing permissions and
# limitations under the License.
"""Utilities for parsing errors, counters, and status messages."""
import logging
from optparse import OptionValueError
import re

try:
    from cStringIO import StringIO
except ImportError:
    from StringIO import StringIO

# match the filename of a hadoop streaming jar
HADOOP_STREAMING_JAR_RE = re.compile(r'^hadoop.*streaming.*\.jar$')

# match an mrjob job name (these are used to name EMR job flows)
JOB_NAME_RE = re.compile(r'^(.*)\.(.*)\.(\d+)\.(\d+)\.(\d+)$')


log = logging.getLogger('mrjob.parse')


_HADOOP_0_20_ESCAPED_CHARS_RE = re.compile(r'\\([.(){}[\]"\\])')

def counter_unescape(escaped_string):
    """Fix names of counters and groups emitted by Hadoop 0.20+ logs, which
    use escape sequences for more characters than most decoders know about
    (e.g. ``().``).

    :param escaped_string: string from a counter log line
    :type escaped_string: str
    """
    escaped_string = escaped_string.decode('string_escape')
    escaped_string = _HADOOP_0_20_ESCAPED_CHARS_RE.sub(r'\1', escaped_string)
    return escaped_string


def find_python_traceback(lines):
    """Scan a log file or other iterable for a Python traceback,
    and return it as a list of lines.

    In logs from EMR, we find python tracebacks in ``task-attempts/*/stderr``
    """
    for line in lines:
        if line.startswith('Traceback (most recent call last):'):
            tb_lines = []
            for line in lines:
                tb_lines.append(line)
                if not line.startswith(' '):
                    break
            return tb_lines
    else:
        return None


def find_hadoop_java_stack_trace(lines):
    """Scan a log file or other iterable for a java stack trace from Hadoop,
    and return it as a list of lines.

    In logs from EMR, we find java stack traces in ``task-attempts/*/syslog``

    Sample stack trace::

        2010-07-27 18:25:48,397 WARN org.apache.hadoop.mapred.TaskTracker (main): Error running child
        java.lang.OutOfMemoryError: Java heap space
                at org.apache.hadoop.mapred.IFile$Reader.readNextBlock(IFile.java:270)
                at org.apache.hadoop.mapred.IFile$Reader.next(IFile.java:332)
                at org.apache.hadoop.mapred.Merger$Segment.next(Merger.java:147)
                at org.apache.hadoop.mapred.Merger$MergeQueue.adjustPriorityQueue(Merger.java:238)
                at org.apache.hadoop.mapred.Merger$MergeQueue.next(Merger.java:255)
                at org.apache.hadoop.mapred.Merger.writeFile(Merger.java:86)
                at org.apache.hadoop.mapred.Merger$MergeQueue.merge(Merger.java:377)
                at org.apache.hadoop.mapred.Merger.merge(Merger.java:58)
                at org.apache.hadoop.mapred.ReduceTask.run(ReduceTask.java:277)
                at org.apache.hadoop.mapred.TaskTracker$Child.main(TaskTracker.java:2216)

    (We omit the "Error running child" line from the results)
    """
    for line in lines:
        if line.rstrip('\n').endswith("Error running child"):
            st_lines = []
            for line in lines:
                st_lines.append(line)
                for line in lines:
                    if not line.startswith('        at '):
                        break
                    st_lines.append(line)
                return st_lines
    else:
        return None

_OPENING_FOR_READING_RE = re.compile("^.*: Opening '(.*)' for reading$")

def find_input_uri_for_mapper(lines):
    """Scan a log file or other iterable for the path of an input file
    for the first mapper on Hadoop. Just returns the path, or None if
    no match.

    In logs from EMR, we find python tracebacks in ``task-attempts/*/syslog``

    Matching log lines look like::

        2010-07-27 17:54:54,344 INFO org.apache.hadoop.fs.s3native.NativeS3FileSystem (main): Opening 's3://yourbucket/logs/2010/07/23/log2-00077.gz' for reading
    """
    for line in lines:
        match = _OPENING_FOR_READING_RE.match(line)
        if match:
            return match.group(1)
    else:
        return None


_HADOOP_STREAMING_ERROR_RE = re.compile(r'^.*ERROR org\.apache\.hadoop\.streaming\.StreamJob \(main\): (.*)$')

def find_interesting_hadoop_streaming_error(lines):
    """Scan a log file or other iterable for a hadoop streaming error
    other than "Job not Successful!". Return the error as a string, or None
    if nothing found.

    In logs from EMR, we find java stack traces in ``steps/*/syslog``

    Example line::

        2010-07-27 19:53:35,451 ERROR org.apache.hadoop.streaming.StreamJob (main): Error launching job , Output path already exists : Output directory s3://yourbucket/logs/2010/07/23/ already exists and is not empty
    """
    for line in lines:
        match = _HADOOP_STREAMING_ERROR_RE.match(line)
        if match:
            msg = match.group(1)
            if msg != 'Job not Successful!':
                return msg
    else:
        return None


_TIMEOUT_ERROR_RE = re.compile(r'.*?TASK_STATUS="FAILED".*?ERROR=".*?failed to report status for (\d+) seconds. Killing!"')

def find_timeout_error(lines):
    """Scan a log file or other iterable for a timeout error from Hadoop.
    Return the number of seconds the job ran for before timing out, or None if
    nothing found.

    In logs from EMR, we find timeouterrors in ``jobs/*.jar``

    Example line::

        Task TASKID="task_201010202309_0001_m_000153" TASK_TYPE="MAP" TASK_STATUS="FAILED" FINISH_TIME="1287618918658" ERROR="Task attempt_201010202309_0001_m_000153_3 failed to report status for 602 seconds. Killing!"
    """
    result = None
    for line in lines:
        match = _TIMEOUT_ERROR_RE.match(line)
        if match:
            result = match.group(1)
<<<<<<< HEAD
    if result is None:
        return None
    else:
        return int(result)
=======
    if result is not None:
        return int(result)
    else:
        return None
>>>>>>> fd4109e1


# recognize hadoop streaming output
_COUNTER_RE = re.compile(r'reporter:counter:([^,]*),([^,]*),(-?\d+)$')
_STATUS_RE = re.compile(r'reporter:status:(.*)$')

def parse_mr_job_stderr(stderr, counters=None):
    """Parse counters and status messages out of MRJob output.

    :param data: a filehandle, a list of lines, or a str containing data
    :type counters: Counters so far, to update; a map from group to counter name to count.

    Returns a dictionary with the keys *counters*, *statuses*, *other*:

    - *counters*: counters so far; same format as above
    - *statuses*: a list of status messages encountered
    - *other*: lines that aren't either counters or status messages
    """
    # For the corresponding code in Hadoop Streaming, see ``incrCounter()`` in
    # http://svn.apache.org/viewvc/hadoop/mapreduce/trunk/src/contrib/streaming/src/java/org/apache/hadoop/streaming/PipeMapRed.java?view=markup
    if isinstance(stderr, str):
        stderr = StringIO(stderr)

    if counters is None:
        counters = {}
    statuses = []
    other = []

    for line in stderr:
        m = _COUNTER_RE.match(line)
        if m:
            group, counter, amount_str = m.groups()
            counters.setdefault(group, {})
            counters[group].setdefault(counter, 0)
            counters[group][counter] += int(amount_str)
            continue

        m = _STATUS_RE.match(line)
        if m:
            statuses.append(m.group(1))
            continue

        other.append(line)

    return {'counters': counters, 'statuses': statuses, 'other': other}


# Match a job output line containing counter data.
# The line is of the form 
# "Job KEY="value" KEY2="value2" ... COUNTERS="<counter_string>"
# We just want to pull out the counter string, which varies between 
# Hadoop versions.
_KV_EXPR = r'\s+\w+=".*?"'  # this matches KEY="VALUE"
_COUNTER_LINE_EXPR = r'Job(%s)*\s+COUNTERS="%s"' % (_KV_EXPR,
                                                    r'(?P<counters>.*?)')
_COUNTER_LINE_RE = re.compile(_COUNTER_LINE_EXPR)

# 0.18-specific
# see _parse_counters_0_18 for format
# A counter looks like this: groupname.countername:countervalue
_COUNTER_EXPR_0_18 = r'(?P<group>[^,]+?)[.](?P<name>.+?):(?P<value>\d+)'
_COUNTER_RE_0_18 = re.compile(_COUNTER_EXPR_0_18)

# aggregate 'is this 0.18?' expression
# these are comma-separated counter expressions (see _COUNTER_EXPR_0_18)
_ONE_0_18_COUNTER = r'[^,]+?[.].+?:\d+'
_0_18_EXPR = r'(%s)(,%s)*' % (_ONE_0_18_COUNTER, _ONE_0_18_COUNTER)
_COUNTER_FORMAT_IS_0_18 = re.compile(_0_18_EXPR)

# 0.20-specific

# capture one group including sub-counters
# these look like: {(gid)(gname)[...][...][...]...}
_COUNTER_LIST_EXPR = r'(?P<counter_list_str>\[.*?\])'
_GROUP_RE_0_20 = re.compile(r'{\(%s\)\(%s\)%s}' % (r'(?P<group_id>.*?)',
                                                   r'(?P<group_name>.*?)',
                                                   _COUNTER_LIST_EXPR))

# capture a single counter from a group
# this is what the ... is in _COUNTER_LIST_EXPR (incl. the brackets).
# it looks like: [(cid)(cname)(value)]
_COUNTER_VALUE_EXPR = r'(?P<counter_value>\d+)'
_COUNTER_0_20_EXPR = r'\[\(%s\)\(%s\)\(%s\)\]' % (r'(?P<counter_id>.*?)',
                                                  r'(?P<counter_name>.*?)',
                                                  _COUNTER_VALUE_EXPR)
_COUNTER_RE_0_20 = re.compile(_COUNTER_0_20_EXPR)

# aggregate 'is this 0.20?' expression
# combines most of the rules from the capturing expressions above
# should match strings like: {(gid)(gname)[(cid)(cname)(cvalue)][...]...}
_0_20_EXPR = r'{\(%s\)\(%s\)(%s)*' % (r'.*?',
                                      r'.*?',
                                      _COUNTER_0_20_EXPR)
_COUNTER_FORMAT_IS_0_20 = re.compile(_0_20_EXPR)

def _parse_counters_0_18(counter_string):
    # 0.18 counters look like this:
    # GroupName.CounterName:Value,GroupName.Crackers:3,AnotherGroup.Nerf:243,... 
    matches = _COUNTER_RE_0_18.findall(counter_string)
    for group, name, amount_str in matches:
        yield group, name, int(amount_str)


def _parse_counters_0_20(group_string):
    # 0.20 counters look like this:
    # {(groupid)(groupname)[(counterid)(countername)(countervalue)][...]...} 
    for group_id, group_name, counter_str in _GROUP_RE_0_20.findall(group_string):
        matches = _COUNTER_RE_0_20.findall(counter_str)
        for counter_id, counter_name, counter_value in matches:
            try:
                group_name = counter_unescape(group_name)
            except ValueError:
                log.warn("Could not decode group name %s" % group_name)

            try:
                counter_name = counter_unescape(counter_name)
            except ValueError:
                log.warn("Could not decode counter name %s" % counter_name)

            yield group_name, counter_name, int(counter_value)


def parse_hadoop_counters_from_line(line):
    """Parse Hadoop counter values from a log line.

    The counter log line format changed significantly between Hadoop 0.18 and
    0.20, so this function switches between parsers for them.

    :param line: log line containing counter data
    :type line: str
    :param hadoop_version: Version of Hadoop that produced the log files because they are formatted differently.
    :type hadoop_version: str
    """
    m = _COUNTER_LINE_RE.match(line)
    if not m:
        return None

    parser_switch = (
        (_COUNTER_FORMAT_IS_0_18, _parse_counters_0_18),
        (_COUNTER_FORMAT_IS_0_20, _parse_counters_0_20),
    )

    counter_substring = m.group('counters')

    correct_func = None
    for regex, func in parser_switch:
        if regex.match(counter_substring):
            correct_func = func
            break

    if correct_func is None:
        log.warn('Cannot parse Hadoop counter line: %s' % line)
        return None

    counters = {}
    for group, counter, value in correct_func(counter_substring):
        counters.setdefault(group, {})
        counters[group].setdefault(counter, 0)
        counters[group][counter] += int(value)
    return counters


def parse_port_range_list(range_list_str):
    all_ranges = []
    for range_str in range_list_str.split(','):
        if ':' in range_str:
            a, b = [int(x) for x in range_str.split(':')]
            all_ranges.extend(range(a, b+1))
        else:
            all_ranges.append(int(range_str))
    return all_ranges


def check_kv_pair(option, opt, value):
    items = value.split('=', 1)
    if len(items) == 2:
        return items
    else:
        raise OptionValueError(
            "option %s: value is not of the form KEY=VALUE: %r" % (opt, value))


def check_range_list(option, opt, value):
    try:
        ports = parse_port_range_list(value)
        return ports
    except ValueError, e:
        raise OptionValueError('option %s: invalid port range list "%s": \n%s' % (opt, value, e.args[0]))
<|MERGE_RESOLUTION|>--- conflicted
+++ resolved
@@ -162,17 +162,10 @@
         match = _TIMEOUT_ERROR_RE.match(line)
         if match:
             result = match.group(1)
-<<<<<<< HEAD
     if result is None:
         return None
     else:
         return int(result)
-=======
-    if result is not None:
-        return int(result)
-    else:
-        return None
->>>>>>> fd4109e1
 
 
 # recognize hadoop streaming output
