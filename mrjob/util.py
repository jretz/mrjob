--- conflicted
+++ resolved
@@ -112,7 +112,6 @@
     logger.addHandler(handler)
 
 
-<<<<<<< HEAD
 def _capture_args(opt, rargs, func):
     """Return a list containing *opt* plus the items of *rargs* consumed
     by *func*
@@ -225,19 +224,6 @@
         else:
             del rargs[0]
     return arg_map
-=======
-@contextlib.contextmanager
-def save_current_environment():
-    """ Context manager that saves os.environ and loads 
-        it back again after execution
-    """
-    original_environ = os.environ.copy()
-    
-    yield
-    
-    os.environ.clear()
-    os.environ.update(original_environ)
->>>>>>> c135716b
 
 
 def populate_option_groups_with_options(assignments, indexed_options):
@@ -341,6 +327,19 @@
     return f
 
 
+@contextlib.contextmanager
+def save_current_environment():
+    """ Context manager that saves os.environ and loads 
+        it back again after execution
+    """
+    original_environ = os.environ.copy()
+    
+    yield
+    
+    os.environ.clear()
+    os.environ.update(original_environ)
+
+
 def scrape_options_and_index_by_dest(*parsers_and_groups):
     """Scrapes ``optparse`` options from :py:class:`OptionParser` and :py:class:`OptionGroup` objects and builds a dictionary of ``dest_var: [option1, option2, ...]``. This function primarily exists to serve :py:func:`scrape_options_into_new_groups`.
 
