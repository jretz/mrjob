--- conflicted
+++ resolved
@@ -196,7 +196,6 @@
         yield line
 
 
-<<<<<<< HEAD
 def bunzip2_stream(fileobj):
     """Return an uncompressed bz2 stream from a file object
     """
@@ -207,7 +206,8 @@
         buffer = buffer.join(decomp.decompress(part))
     f = buffer.splitlines(True)
     return f
-=======
+
+
 def scrape_options_and_index_by_dest(*parsers_and_groups):
     """Scrapes ``optparse`` options from :py:class:`OptionParser` and :py:class:`OptionGroup` objects and builds a dictionary of ``dest_var: [option1, option2, ...]``. This function primarily exists to serve :py:func:`scrape_options_into_new_groups`.
 
@@ -240,7 +240,6 @@
     all_options = scrape_options_and_index_by_dest(*source_groups)
     return populate_option_groups_with_options(assignments, all_options)
 
->>>>>>> 8cb6b1db
 
 # Thanks to http://lybniz2.sourceforge.net/safeeval.html for
 # explaining how to do this!
