# Copyright 2009-2011 Yelp and Contributors
#
# Licensed under the Apache License, Version 2.0 (the "License");
# you may not use this file except in compliance with the License.
# You may obtain a copy of the License at
#
# http://www.apache.org/licenses/LICENSE-2.0
#
# Unless required by applicable law or agreed to in writing, software
# distributed under the License is distributed on an "AS IS" BASIS,
# WITHOUT WARRANTIES OR CONDITIONS OF ANY KIND, either express or implied.
# See the License for the specific language governing permissions and
# limitations under the License.
from __future__ import with_statement

import datetime
import fnmatch
import logging
import math
import os
import posixpath
import pprint
import random
import re
import shlex
import signal
import socket
from subprocess import Popen, PIPE
import time
import urllib2

try:
    from cStringIO import StringIO
except ImportError:
    from StringIO import StringIO

try:
    import boto
    import boto.ec2
    import boto.emr
    import boto.exception
    import boto.utils
except ImportError:
    # don't require boto; MRJobs don't actually need it when running
    # inside hadoop streaming
    boto = None

import mrjob
from mrjob import compat
from mrjob.conf import combine_cmds, combine_dicts, combine_lists, combine_paths, combine_path_lists
from mrjob.logparsers import TASK_ATTEMPTS_LOG_URI_RE, STEP_LOG_URI_RE, EMR_JOB_LOG_URI_RE, NODE_LOG_URI_RE, scan_for_counters_in_files, scan_logs_in_order
from mrjob.parse import parse_s3_uri, S3_URI_RE
from mrjob.retry import RetryWrapper
from mrjob.runner import MRJobRunner, GLOB_RE
from mrjob.ssh import ssh_cat, ssh_ls, ssh_copy_key, ssh_slave_addresses, SSHException, SSH_PREFIX, SSH_LOG_ROOT, SSH_URI_RE
from mrjob.util import cmd_line, extract_dir_for_tar, hash_object, read_file


log = logging.getLogger('mrjob.emr')

<<<<<<< HEAD
S3_URI_RE = re.compile(r'^(?P<scheme>s3|s3n)://(?P<bucket_name>[^/]+)/(?P<path>.*)$')
SSH_URI_RE = re.compile(r'^%s(?P<hostname>[^/]+)?(?P<filesystem_path>/.*)$' % (SSH_PREFIX,))
=======
>>>>>>> 8ed0fa5b
JOB_TRACKER_RE = re.compile('(\d{1,3}\.\d{2})%')

# if EMR throttles us, how long to wait (in seconds) before trying again?
EMR_BACKOFF = 20
EMR_BACKOFF_MULTIPLIER = 1.5
EMR_MAX_TRIES = 20 # this takes about a day before we run out of tries

# the port to tunnel to
EMR_JOB_TRACKER_PORT = 9100
EMR_JOB_TRACKER_PATH = '/jobtracker.jsp'

MAX_SSH_RETRIES = 20

# ssh should fail right away if it can't bind a port
WAIT_FOR_SSH_TO_FAIL = 1.0

# sometimes AWS gives us seconds as a decimal, which we can't parse
# with boto.utils.ISO8601
SUBSECOND_RE = re.compile('\.[0-9]+')

# map from AWS region to EMR endpoint
# see http://docs.amazonwebservices.com/ElasticMapReduce/latest/DeveloperGuide/index.html?ConceptsRequestEndpoints.html
REGION_TO_EMR_ENDPOINT = {
    'EU': 'eu-west-1.elasticmapreduce.amazonaws.com',
    'us-east-1': 'us-east-1.elasticmapreduce.amazonaws.com',
    'us-west-1': 'us-west-1.elasticmapreduce.amazonaws.com',
    '': 'elasticmapreduce.amazonaws.com', # when no region specified
}

# map from AWS region to S3 endpoint
# see http://docs.amazonwebservices.com/AmazonS3/latest/dev/index.html?RequestEndpoints.html
REGION_TO_S3_ENDPOINT = {
    'EU': 's3-eu-west-1.amazonaws.com',
    'us-east-1': 's3.amazonaws.com', # no region-specific endpoint
    'us-west-1': 's3-us-west-1.amazonaws.com',
    'ap-southeast-1': 's3-ap-southeast-1.amazonaws.com', # no EMR endpoint yet
    '': 's3.amazonaws.com',
}


# map from instance type to number of compute units
# from http://aws.amazon.com/ec2/instance-types/
EC2_INSTANCE_TYPE_TO_COMPUTE_UNITS = {
    't1.micro': 2,
    'm1.small': 1,
    'm1.large': 4,
    'm1.xlarge': 8,
    'm2.xlarge': 6.5,
    'm2.2xlarge': 13,
    'm2.4xlarge': 26,
    'c1.medium': 5,
    'c1.xlarge': 20,
    'cc1.4xlarge': 33.5,
    'cg1.4xlarge': 33.5,
}


# map from instance type to GB of memory
# from http://aws.amazon.com/ec2/instance-types/
EC2_INSTANCE_TYPE_TO_MEMORY = {
    't1.micro': 0.6,
    'm1.small': 1.7,
    'm1.large': 7.5,
    'm1.xlarge': 15,
    'm2.xlarge': 17.5,
    'm2.2xlarge': 34.2,
    'm2.4xlarge': 68.4,
    'c1.medium': 1.7,
    'c1.xlarge': 7,
    'cc1.4xlarge': 23,
    'cg1.4xlarge': 22,
}


def est_time_to_hour(job_flow):
    """If available, get the difference between hours billed and hours used.
    This metric is used to determine which job flow to use if more than one
    is available.
    """
<<<<<<< HEAD
    match = S3_URI_RE.match(uri)
    if match:
        return (match.group('bucket_name'), match.group('path'))
=======

    if not hasattr(job_flow, 'startdatetime'):
        return 0.0
>>>>>>> 8ed0fa5b
    else:
        now = time.time()

        # find out how long the job flow has been running
        jf_start = iso8601_to_timestamp(job_flow.startdatetime)
        if hasattr(job_flow, 'enddatetime'):
            jf_end = iso8601_to_timestamp(job_flow.enddatetime)
        else:
            jf_end = now

        minutes = (jf_end - jf_start) / 60.0
        hours = minutes / 60.0
        return math.ceil(hours)*60 - minutes


def s3_key_to_uri(s3_key):
    """Convert a boto Key object into an ``s3://`` URI"""
    return 's3://%s/%s' % (s3_key.bucket.name, s3_key.name)


def iso8601_to_timestamp(iso8601_time):
    iso8601_time = SUBSECOND_RE.sub('', iso8601_time)
    return time.mktime(time.strptime(iso8601_time, boto.utils.ISO8601))


def iso8601_to_datetime(iso8601_time):
    iso8601_time = SUBSECOND_RE.sub('', iso8601_time)
    return datetime.datetime.strptime(iso8601_time, boto.utils.ISO8601)


def describe_all_job_flows(emr_conn, states=None, jobflow_ids=None,
                           created_after=None, created_before=None):
    """Iteratively call ``EmrConnection.describe_job_flows()`` until we really
    get all the available job flow information. Currently, 2 months of data
    is available through the EMR API.

    This is a way of getting around the limits of the API, both on number
    of job flows returned, and how far back in time we can go.

    :type states: list
    :param states: A list of strings with job flow states wanted

    :type jobflow_ids: list
    :param jobflow_ids: A list of job flow IDs
    :type created_after: datetime
    :param created_after: Bound on job flow creation time

    :type created_before: datetime
    :param created_before: Bound on job flow creation time
    """
    all_job_flows = []
    ids_seen = set()

    while True:
        if created_before and created_after and created_before < created_after:
            break

        log.debug('Calling describe_jobflows(states=%r, jobflow_ids=%r, created_after=%r, created_before=%r)' % (states, jobflow_ids, created_after, created_before))
        try:
            results = emr_conn.describe_jobflows(
                states=states, jobflow_ids=jobflow_ids,
                created_after=created_after, created_before=created_before)
        except boto.exception.BotoServerError, ex:
            if 'ValidationError' in ex.body:
                log.debug('  reached earliest allowed created_before time, done!')
                break
            else:
                raise

        # don't count the same job flow twice
        job_flows = [jf for jf in results if jf.jobflowid not in ids_seen]
        log.debug('  got %d results (%d new)' % (len(results), len(job_flows)))

        all_job_flows.extend(job_flows)
        ids_seen.update(jf.jobflowid for jf in job_flows)

        if job_flows:
            # set created_before to be just after the start time of
            # the first job returned, to deal with job flows started
            # in the same second
            min_create_time = min(iso8601_to_datetime(jf.creationdatetime)
                                  for jf in job_flows)
            created_before = min_create_time + datetime.timedelta(seconds=1)
            # if someone managed to start 501 job flows in the same second,
            # they are still screwed (the EMR API only returns up to 500),
            # but this seems unlikely. :)
        else:
            if not created_before:
                created_before = datetime.datetime.utcnow()
            created_before -= datetime.timedelta(weeks=2)

    return all_job_flows


def make_lock_uri(s3_tmp_uri, emr_job_flow_id, step_num):
    """Generate the URI to lock the job flow ``emr_job_flow_id``"""
    return s3_tmp_uri + 'locks/' + emr_job_flow_id + '/' + str(step_num)


def _lock_acquire_step_1(s3_conn, lock_uri, job_name):
    bucket_name, key_prefix = parse_s3_uri(lock_uri)
    bucket = s3_conn.get_bucket(bucket_name)
    key = bucket.get_key(key_prefix)
    if key is None:
        key = bucket.new_key(key_prefix)
        key.set_contents_from_string(job_name)
        return key
    else:
        return None


def _lock_acquire_step_2(key, job_name):
    key_value = key.get_contents_as_string()
    return (key_value == job_name)


def attempt_to_acquire_lock(s3_conn, lock_uri, sync_wait_time, job_name):
    """Returns True if this session successfully took ownership of the lock
    specified by ``lock_uri``.
    """
    key = _lock_acquire_step_1(s3_conn, lock_uri, job_name)
    if key is not None:
        time.sleep(sync_wait_time)
        success = _lock_acquire_step_2(key, job_name)
        if success:
            return True

    return False

class LogFetchException(Exception):
    pass


class EMRJobRunner(MRJobRunner):
    """Runs an :py:class:`~mrjob.job.MRJob` on Amazon Elastic MapReduce.

    :py:class:`EMRJobRunner` runs your job in an EMR job flow, which is
    basically a temporary Hadoop cluster. Normally, it creates a job flow
    just for your job; it's also possible to run your job in a specific
    job flow by setting *emr_job_flow_id* or to automatically choose a
    waiting job flow, creating one if none exists, by setting
    *pool_emr_job_flows*.

    Input, support, and jar files can be either local or on S3; use ``s3://...``
    URLs to refer to files on S3.

    This class has some useful utilities for talking directly to S3 and EMR,
    so you may find it useful to instantiate it without a script::

        from mrjob.emr import EMRJobRunner

        emr_conn = EMRJobRunner().make_emr_conn()
        job_flows = emr_conn.describe_jobflows()
        ...

    See also: :py:meth:`~EMRJobRunner.__init__`.
    """
    alias = 'emr'

    def __init__(self, **kwargs):
        """:py:class:`~mrjob.emr.EMRJobRunner` takes the same arguments as
        :py:class:`~mrjob.runner.MRJobRunner`, plus some additional options
        which can be defaulted in :py:mod:`mrjob.conf`.

        *aws_access_key_id* and *aws_secret_access_key* are required if you
        haven't set them up already for boto (e.g. by setting the environment
        variables :envvar:`AWS_ACCESS_KEY_ID` and
        :envvar:`AWS_SECRET_ACCESS_KEY`)

        Additional options:

        :type aws_access_key_id: str
        :param aws_access_key_id: "username" for Amazon web services.
        :type aws_availability_zone: str
        :param aws_availability_zone: availability zone to run the job in
        :type aws_secret_access_key: str
        :param aws_secret_access_key: your "password" on AWS
        :type aws_region: str
        :param aws_region: region to connect to S3 and EMR on (e.g. ``us-west-1``). If you want to use separate regions for S3 and EMR, set *emr_endpoint* and *s3_endpoint*.
        :type bootstrap_actions: list of str
        :param bootstrap_actions: a list of raw bootstrap actions (essentially scripts) to run prior to any of the other bootstrap steps. Any arguments should be separated from the command by spaces (we use :py:func:`shlex.split`). If the action is on the local filesystem, we'll automatically upload it to S3.
        :type bootstrap_cmds: list
        :param bootstrap_cmds: a list of commands to run on the master node to set up libraries, etc. Like *setup_cmds*, these can be strings, which will be run in the shell, or lists of args, which will be run directly. Prepend ``sudo`` to commands to do things that require root privileges.
        :type bootstrap_files: list of str
        :param bootstrap_files: files to download to the bootstrap working directory on the master node before running *bootstrap_cmds* (for example, debian packages). May be local files for mrjob to upload to S3, or any URI that ``hadoop fs`` can handle.
        :type bootstrap_mrjob: boolean
        :param bootstrap_mrjob: This is actually an option in the base MRJobRunner class. If this is ``True`` (the default), we'll tar up :mod:`mrjob` from the local filesystem, and install it on the master node.
        :type bootstrap_python_packages: list of str
        :param bootstrap_python_packages: paths of python modules to install on EMR. These should be standard python module tarballs. If a module is named ``foo.tar.gz``, we expect to be able to run ``tar xfz foo.tar.gz; cd foo; sudo python setup.py install``.
        :type bootstrap_scripts: list of str
        :param bootstrap_scripts: scripts to upload and then run on the master node (a combination of *bootstrap_cmds* and *bootstrap_files*). These are run after the command from bootstrap_cmds.
        :type check_emr_status_every: float
        :param check_emr_status_every: How often to check on the status of EMR jobs.Default is 30 seconds (too often and AWS will throttle you).
        :type ec2_instance_type: str
        :param ec2_instance_type: What sort of EC2 instance(s) to use on the nodes that actually run tasks (see http://aws.amazon.com/ec2/instance-types/). When you run multiple instances (see *num_ec2_instances*), the master node is just coordinating the other nodes, so usually the default instance type (``m1.small``) is fine, and using larger instances is wasteful.
        :type ec2_key_pair: str
        :param ec2_key_pair: name of the SSH key you set up for EMR.
        :type ec2_key_pair_file: str
        :param ec2_key_pair_file: path to file containing the SSH key for EMR
        :type ec2_master_instance_type: str
        :param ec2_master_instance_type: same as *ec2_instance_type*, but only for the master Hadoop node. Usually you just want to use *ec2_instance_type*. Defaults to ``'m1.small'``.
        :type ec2_slave_instance_type: str
        :param ec2_slave_instance_type: same as *ec2_instance_type*, but only for the slave Hadoop nodes. Usually you just want to use *ec2_instance_type*. Defaults to ``'m1.small'``.
        :type emr_endpoint: str
        :param emr_endpoint: optional host to connect to when communicating with S3 (e.g. ``us-west-1.elasticmapreduce.amazonaws.com``). Default is to infer this from *aws_region*.
        :type emr_job_flow_id: str
        :param emr_job_flow_id: the ID of a persistent EMR job flow to run jobs in (normally we launch our own job flow). It's fine for other jobs to be using the job flow; we give our job's steps a unique ID.
        "type emr_job_flow_pool_name: str
        :param emr_job_flow_pool_name: Specify a pool name to join. Set to "default" if not specified. Does not imply ``emr_job_flow_pool_name``.
        :type enable_emr_debugging: str
        :param enable_emr_debugging: store Hadoop logs in SimpleDB
        :type hadoop_streaming_jar: str
        :param hadoop_streaming_jar: This is actually an option in the base MRJobRunner class. Points to a custom hadoop streaming jar on the local filesystem or S3. If you want to point to a streaming jar already installed on the EMR instances (perhaps through a bootstrap action?), use *hadoop_streaming_jar_on_emr*.
        :type hadoop_streaming_jar_on_emr: str
        :param hadoop_streaming_jar_on_emr: Like *hadoop_streaming_jar*, except that it points to a path on the EMR instance, rather than to a local file or one on S3. Rarely necessary to set this by hand.
        :type hadoop_version: str
        :param hadoop_version: Set the version of Hadoop to use on EMR. EMR currently accepts ``'0.18'`` or ``'0.20'``; default is ``'0.20'``.
        :type num_ec2_instances: int
        :type pool_emr_job_flows: bool
        :param pool_emr_job_flows: Try to run the job on a ``WAITING`` pooled job flow with the same bootstrap configuration. Prefer the one with the most compute units. Use S3 to "lock" the job flow and ensure that the job is not scheduled behind another job. If no suitable job flow is `WAITING`, create a new pooled job flow. **WARNING**: do not run this without having :py:mod:`mrjob.tools.emr.terminate.idle_job_flows` in your crontab; job flows left idle can quickly become expensive!
        :param num_ec2_instances: number of instances to start up. Default is ``1``.
        :type s3_endpoint: str
        :param s3_endpoint: Host to connect to when communicating with S3 (e.g. ``s3-us-west-1.amazonaws.com``). Default is to infer this from *aws_region*.
        :type s3_log_uri: str
        :param s3_log_uri:  where on S3 to put logs, for example ``s3://yourbucket/logs/``. Logs for your job flow will go into a subdirectory, e.g. ``s3://yourbucket/logs/j-JOBFLOWID/``. in this example s3://yourbucket/logs/j-YOURJOBID/). Default is to append ``logs/`` to *s3_scratch_uri*.
        :type s3_scratch_uri: str
        :param s3_scratch_uri: S3 directory (URI ending in ``/``) to use as scratch space, e.g. ``s3://yourbucket/tmp/``. Default is ``tmp/mrjob/`` in the first bucket belonging to you.
        :type s3_sync_wait_time: float
        :param s3_sync_wait_time: How long to wait for S3 to reach eventual consistency. This is typically less than a second (zero in us-west) but the default is 5.0 to be safe.
        :type ssh_bin: str or list
        :param ssh_bin: path to the ssh binary; may include switches (e.g. ``'ssh -v'`` or ``['ssh', '-v']``. Defaults to :command:`ssh`
        :type ssh_bind_ports: list of int
        :param ssh_bind_ports: a list of ports that are safe to listen on. Defaults to ports ``40001`` thru ``40840``.
        :type ssh_tunnel_to_job_tracker: bool
        :param ssh_tunnel_to_job_tracker: If True, create an ssh tunnel to the job tracker and listen on a randomly chosen port. This requires you to set *ec2_key_pair* and *ec2_key_pair_file*. See :ref:`ssh-tunneling` for detailed instructions.
        :type ssh_tunnel_is_open: bool
        :param ssh_tunnel_is_open: if True, any host can connect to the job tracker through the SSH tunnel you open. Mostly useful if your browser is running on a different machine from your job.
        """
        super(EMRJobRunner, self).__init__(**kwargs)

        # make aws_region an instance variable; we might want to set it
        # based on the scratch bucket
        self._aws_region = self._opts['aws_region'] or ''

        # if we're going to create a bucket to use as temp space, we don't
        # want to actually create it until we run the job (Issue #50).
        # This variable helps us create the bucket as needed
        self._s3_temp_bucket_to_create = None

        self._fix_s3_scratch_and_log_uri_opts()

        self._fix_ec2_instance_types()

        # pick a tmp dir based on the job name
        self._s3_tmp_uri = self._opts['s3_scratch_uri'] + self._job_name + '/'

        # pick/validate output dir
        if self._output_dir:
            self._output_dir = self._check_and_fix_s3_dir(self._output_dir)
        else:
            self._output_dir = self._s3_tmp_uri + 'output/'

        # add the bootstrap files to a list of files to upload
        self._bootstrap_actions = []
        for action in self._opts['bootstrap_actions']:
            args = shlex.split(action)
            if not args:
                raise ValueError('bad bootstrap action: %r' % (action,))
            # don't use _add_bootstrap_file() because this is a raw bootstrap
            # action, not part of mrjob's bootstrap utilities
            file_dict = self._add_file(args[0])
            file_dict['args'] = args[1:]
            self._bootstrap_actions.append(file_dict)

        for path in self._opts['bootstrap_files']:
            self._add_bootstrap_file(path)

        self._bootstrap_scripts = []
        for path in self._opts['bootstrap_scripts']:
            file_dict = self._add_bootstrap_file(path)
            self._bootstrap_scripts.append(file_dict)

        self._bootstrap_python_packages = []
        for path in self._opts['bootstrap_python_packages']:
            name, path = self._split_path(path)
            if not path.endswith('.tar.gz'):
                raise ValueError('bootstrap_python_packages only accepts .tar.gz files!')
            file_dict = self._add_bootstrap_file(path)
            self._bootstrap_python_packages.append(file_dict)

        self._streaming_jar = None
        if self._opts.get('hadoop_streaming_jar'):
            self._streaming_jar = self._add_file_for_upload(
                self._opts['hadoop_streaming_jar'])

        # if we're bootstrapping mrjob, keep track of the file_dict
        # for mrjob.tar.gz
        self._mrjob_tar_gz_file = None

        # where our own logs ended up (we'll find this out once we run the job)
        self._s3_job_log_uri = None

        # where to get input from. We'll fill this later. Once filled,
        # this must be a list (not some other sort of container)
        self._s3_input_uris = None

        # we'll create the script later
        self._master_bootstrap_script = None

        # the ID assigned by EMR to this job (might be None)
        self._emr_job_flow_id = self._opts['emr_job_flow_id']
        self._pool_name = self._opts['emr_job_flow_pool_name'] or 'default'

        # when did our particular task start?
        self._emr_job_start = None

        # ssh state
        self._ssh_proc = None
        self._gave_cant_ssh_warning = False
        self._ssh_key_name = None

        # cache for SSH address
        self._address = None
        self._ssh_slave_addrs = None

        # store the tracker URL for completion status
        self._tracker_url = None

        # turn off tracker progress until tunnel is up
        self._show_tracker_progress = False

        # init hadoop version cache
        self._inferred_hadoop_version = None

    @classmethod
    def _allowed_opts(cls):
        """A list of which keyword args we can pass to __init__()"""
        return super(EMRJobRunner, cls)._allowed_opts() + [
            'aws_access_key_id',
            'aws_availability_zone',
            'aws_secret_access_key',
            'aws_region',
            'bootstrap_actions',
            'bootstrap_cmds',
            'bootstrap_files',
            'bootstrap_python_packages',
            'bootstrap_scripts',
            'check_emr_status_every',
            'ec2_instance_type',
            'ec2_key_pair',
            'ec2_key_pair_file',
            'ec2_master_instance_type',
            'ec2_slave_instance_type',
            'emr_job_flow_pool_name',
            'emr_endpoint',
            'emr_job_flow_id',
            'enable_emr_debugging',
            'hadoop_streaming_jar_on_emr',
            'hadoop_version',
            'num_ec2_instances',
            'pool_emr_job_flows',
            's3_endpoint',
            's3_log_uri',
            's3_scratch_uri',
            's3_sync_wait_time',
            'ssh_bin',
            'ssh_bind_ports',
            'ssh_tunnel_is_open',
            'ssh_tunnel_to_job_tracker',
        ]

    @classmethod
    def _default_opts(cls):
        """A dictionary giving the default value of options."""
        return combine_dicts(super(EMRJobRunner, cls)._default_opts(), {
            'check_emr_status_every': 30,
            'ec2_master_instance_type': 'm1.small',
            'ec2_slave_instance_type': 'm1.small',
            'hadoop_streaming_jar_on_emr':
                '/home/hadoop/contrib/streaming/hadoop-streaming.jar',
            'num_ec2_instances': 1,
            's3_sync_wait_time': 5.0,
            'ssh_bin': ['ssh'],
            'ssh_bind_ports': range(40001, 40841),
            'ssh_tunnel_to_job_tracker': False,
            'ssh_tunnel_is_open': False,
        })

    @classmethod
    def _opts_combiners(cls):
        """Map from option name to a combine_*() function used to combine
        values for that option. This allows us to specify that some options
        are lists, or contain environment variables, or whatever."""
        return combine_dicts(super(EMRJobRunner, cls)._opts_combiners(), {
            'bootstrap_actions': combine_lists,
            'bootstrap_cmds': combine_lists,
            'bootstrap_files': combine_path_lists,
            'bootstrap_python_packages': combine_path_lists,
            'bootstrap_scripts': combine_path_lists,
            'ec2_key_pair_file': combine_paths,
            's3_log_uri': combine_paths,
            's3_scratch_uri': combine_paths,
            'ssh_bin': combine_cmds,
        })

    def _fix_ec2_instance_types(self):
        """If the *ec2_instance_type* option is set, override instance
        type for the nodes that actually run tasks (see Issue #66)

        Helper for __init__.
        """
        ec2_instance_type = self._opts['ec2_instance_type']
        if ec2_instance_type:
            self._opts['ec2_slave_instance_type'] = ec2_instance_type
            # master instance only does work when it's the only instance
            if self._opts['num_ec2_instances'] == 1:
                self._opts['ec2_master_instance_type'] = ec2_instance_type

    def _fix_s3_scratch_and_log_uri_opts(self):
        """Fill in s3_scratch_uri and s3_log_uri (in self._opts) if they
        aren't already set.

        Helper for __init__.
        """
        s3_conn = self.make_s3_conn()
        # check s3_scratch_uri against aws_region if specified
        if self._opts['s3_scratch_uri']:
            bucket_name, _ = parse_s3_uri(self._opts['s3_scratch_uri'])
            bucket_loc = s3_conn.get_bucket(bucket_name).get_location()

            # make sure they can communicate if both specified
            if self._aws_region and bucket_loc and self._aws_region != bucket_loc:
                log.warning('warning: aws_region (%s) does not match bucket region (%s). Your EC2 instances may not be able to reach your S3 buckets.' % (self._aws_region, bucket_loc))

            # otherwise derive aws_region from bucket_loc
            elif bucket_loc and not self._aws_region:
                log.info("inferring aws_region from scratch bucket's region (%s)" % bucket_loc)
                self._aws_region = bucket_loc
        # set s3_scratch_uri by checking for existing buckets
        else:
            self._set_s3_scratch_uri(s3_conn)
            log.info('using %s as our scratch dir on S3' %
                     self._opts['s3_scratch_uri'])

        self._opts['s3_scratch_uri'] = self._check_and_fix_s3_dir(
            self._opts['s3_scratch_uri'])

        # set s3_log_uri
        if self._opts['s3_log_uri']:
            self._opts['s3_log_uri'] = self._check_and_fix_s3_dir(
                self._opts['s3_log_uri'])
        else:
            self._opts['s3_log_uri'] = self._opts['s3_scratch_uri'] + 'logs/'

    def _set_s3_scratch_uri(self, s3_conn):
        """Helper for _fix_s3_scratch_and_log_uri_opts"""
        buckets = s3_conn.get_all_buckets()
        mrjob_buckets = [b for b in buckets if b.name.startswith('mrjob-')]

        # Loop over buckets until we find one that is not region-
        #   restricted, matches aws_region, or can be used to
        #   infer aws_region if no aws_region is specified
        for scratch_bucket in mrjob_buckets:
            scratch_bucket_name = scratch_bucket.name
            scratch_bucket_location = scratch_bucket.get_location()

            if scratch_bucket_location:
                if scratch_bucket_location == self._aws_region:
                    # Regions are both specified and match
                    log.info("using existing scratch bucket %s" % scratch_bucket_name)
                    self._opts['s3_scratch_uri'] = 's3://%s/tmp/' % scratch_bucket_name
                    return
                elif not self._aws_region:
                    # aws_region not specified, so set it based on this
                    #   bucket's location and use this bucket
                    self._aws_region = scratch_bucket_location 
                    log.info("inferring aws_region from scratch bucket's region (%s)" %
                             self._aws_region)
                    self._opts['s3_scratch_uri'] = 's3://%s/tmp/' % scratch_bucket_name
                    return
                elif scratch_bucket_location != self._aws_region:
                    continue
            elif not self._aws_region:
                # Only use regionless buckets if the job flow is also regionless
                log.info("using existing scratch bucket %s" % scratch_bucket_name)
                self._opts['s3_scratch_uri'] = 's3://%s/tmp/' % scratch_bucket_name
                return

        # That may have all failed. If so, pick a name.
        scratch_bucket_name = 'mrjob-%016x' % random.randint(0, 2**64-1)
        self._s3_temp_bucket_to_create = scratch_bucket_name
        log.info("creating new scratch bucket %s" % scratch_bucket_name)
        self._opts['s3_scratch_uri'] = 's3://%s/tmp/' % scratch_bucket_name

    def _set_s3_job_log_uri(self, job_flow):
        """Given a job flow description, set self._s3_job_log_uri. This allows
        us to call self.ls(), etc. without running the job.
        """
        log_uri = getattr(job_flow, 'loguri', '')
        if log_uri:
            self._s3_job_log_uri = '%s%s/' % (
                log_uri.replace('s3n://', 's3://'), self._emr_job_flow_id)

    def _create_s3_temp_bucket_if_needed(self):
        """Make sure temp bucket exists"""
        if self._s3_temp_bucket_to_create:
            s3_conn = self.make_s3_conn()
            log.info('creating S3 bucket %r to use as scratch space' %
                     self._s3_temp_bucket_to_create)
            s3_conn.create_bucket(self._s3_temp_bucket_to_create,
                                  location=(self._aws_region or ''))
            self._s3_temp_bucket_to_create = None

    def _check_and_fix_s3_dir(self, s3_uri):
        """Helper for __init__"""
        if not S3_URI_RE.match(s3_uri):
            raise ValueError('Invalid S3 URI: %r' % s3_uri)
        if not s3_uri.endswith('/'):
            s3_uri = s3_uri + '/'

        return s3_uri

    def _run(self):
        self._prepare_for_launch()

        self._launch_emr_job()
        self._wait_for_job_to_complete()

    def _prepare_for_launch(self):
        self._setup_input()
        self._create_wrapper_script()
        self._create_master_bootstrap_script()
        self._upload_non_input_files()

    def _setup_input(self):
        """Copy local input files (if any) to a special directory on S3.

        Set self._s3_input_uris
        Helper for _run
        """
        self._create_s3_temp_bucket_if_needed()
        # winnow out s3 files from local ones
        self._s3_input_uris = []
        local_input_paths = []
        for path in self._input_paths:
            if S3_URI_RE.match(path):
                # Don't even bother running the job if the input isn't there,
                # since it's costly to spin up instances.
                if not self.path_exists(path):
                    raise AssertionError(
                        'Input path %s does not exist!' % (path,))
                self._s3_input_uris.append(path)
            else:
                local_input_paths.append(path)

        # copy local files into an input directory, with names like
        # 00000-actual_name.ext
        if local_input_paths:
            s3_input_dir = self._s3_tmp_uri + 'input/'
            log.info('Uploading input to %s' % s3_input_dir)

            s3_conn = self.make_s3_conn()
            for file_num, path in enumerate(local_input_paths):
                if path == '-':
                    path = self._dump_stdin_to_local_file()

                target = '%s%05d-%s' % (
                    s3_input_dir, file_num, os.path.basename(path))
                log.debug('uploading %s -> %s' % (path, target))
                s3_key = self.make_s3_key(target, s3_conn)
                s3_key.set_contents_from_filename(path)

            self._s3_input_uris.append(s3_input_dir)

    def _add_bootstrap_file(self, path):
        name, path = self._split_path(path)
        file_dict = {'path': path, 'name': name, 'bootstrap': 'file'}
        self._files.append(file_dict)
        return file_dict

    def _pick_s3_uris_for_files(self):
        """Decide where each file will be uploaded on S3.

        Okay to call this multiple times.
        """
        self._assign_unique_names_to_files(
            's3_uri', prefix=self._s3_tmp_uri + 'files/', match=S3_URI_RE.match)

    def _upload_non_input_files(self):
        """Copy files to S3

        Pick S3 URIs for them if we haven't already."""
        self._create_s3_temp_bucket_if_needed()
        self._pick_s3_uris_for_files()

        s3_files_dir = self._s3_tmp_uri + 'files/'
        log.info('Copying non-input files into %s' % s3_files_dir)

        s3_conn = self.make_s3_conn()
        for file_dict in self._files:
            path = file_dict['path']

            # don't bother with files that are already on s3
            if S3_URI_RE.match(path):
                continue

            s3_uri = file_dict['s3_uri']

            log.debug('uploading %s -> %s' % (path, s3_uri))
            s3_key = self.make_s3_key(s3_uri, s3_conn)
            s3_key.set_contents_from_filename(file_dict['path'])

    def setup_ssh_tunnel_to_job_tracker(self, host):
        """setup the ssh tunnel to the job tracker, if it's not currently
        running.

        Args:
        host -- hostname of the EMR master node.
        """
        REQUIRED_OPTS = ['ec2_key_pair', 'ec2_key_pair_file', 'ssh_bind_ports']
        for opt_name in REQUIRED_OPTS:
            if not self._opts[opt_name]:
                if not self._gave_cant_ssh_warning:
                    log.warning("You must set %s in order to ssh to the job tracker!" % opt_name)
                    self._gave_cant_ssh_warning = True
                return

        # if there was already a tunnel, make sure it's still up
        if self._ssh_proc:
            self._ssh_proc.poll()
            if self._ssh_proc.returncode is None:
                return
            else:
                log.warning('Oops, ssh subprocess exited with return code %d, restarting...' % self._ssh_proc.returncode)
                self._ssh_proc = None

        log.info('Opening ssh tunnel to Hadoop job tracker')

        # if ssh detects that a host key has changed, it will silently not
        # open the tunnel, so make a fake empty known_hosts file and use that.
        # (you can actually use /dev/null as your known hosts file, but
        # that's UNIX-specific)
        fake_known_hosts_file = os.path.join(
            self._get_local_tmp_dir(), 'fake_ssh_known_hosts')
        # blank out the file, if it exists
        f = open(fake_known_hosts_file, 'w')
        f.close()
        log.debug('Created empty ssh known-hosts file: %s' % (
            fake_known_hosts_file,))

        bind_port = None
        for bind_port in self._pick_ssh_bind_ports():
            args = self._opts['ssh_bin'] + [
                '-o', 'VerifyHostKeyDNS=no',
                '-o', 'StrictHostKeyChecking=no',
                '-o', 'ExitOnForwardFailure=yes',
                '-o', 'UserKnownHostsFile=%s' % fake_known_hosts_file,
                '-L', '%d:localhost:%d' % (bind_port, EMR_JOB_TRACKER_PORT),
                '-N', '-q', # no shell, no output
                '-i', self._opts['ec2_key_pair_file'],
            ]
            if self._opts['ssh_tunnel_is_open']:
                args.extend(['-g', '-4']) # -4: listen on IPv4 only
            args.append('hadoop@'+host)
            log.debug('> %s' % cmd_line(args))

            ssh_proc = Popen(args, stdin=PIPE, stdout=PIPE, stderr=PIPE)
            time.sleep(WAIT_FOR_SSH_TO_FAIL)
            ssh_proc.poll()
            # still running. We are golden
            if ssh_proc.returncode is None:
                self._ssh_proc = ssh_proc
                break

        if not self._ssh_proc:
            log.warning('Failed to open ssh tunnel to job tracker')
        else:
            if self._opts['ssh_tunnel_is_open']:
                bind_host = socket.getfqdn()
            else:
                bind_host = 'localhost'
            self._tracker_url = 'http://%s:%d%s' % (
                bind_host, bind_port, EMR_JOB_TRACKER_PATH)
            self._show_tracker_progress = True
            log.info( 'Connect to job tracker at: %s' % (self._tracker_url))

    def _pick_ssh_bind_ports(self):
        """Pick a list of ports to try binding our SSH tunnel to.

        We will try to bind the same port for any given job flow (Issue #67)
        """
        # don't perturb the random number generator
        random_state = random.getstate()
        try:
            # seed random port selection on job flow ID
            random.seed(self._emr_job_flow_id)
            num_picks = min(MAX_SSH_RETRIES, len(self._opts['ssh_bind_ports']))
            return random.sample(self._opts['ssh_bind_ports'], num_picks)
        finally:
            random.setstate(random_state)

    def _enable_slave_ssh_access(self):
        if not self._ssh_key_name:
            self._ssh_key_name = self._job_name + '.pem'
            ssh_copy_key(
                self._opts['ssh_bin'],
                self._address_of_master(),
                self._opts['ec2_key_pair_file'],
                self._ssh_key_name)

    ### Running the job ###

    def cleanup(self, mode=None):
        super(EMRJobRunner, self).cleanup(mode=mode)

        # always stop our SSH tunnel if it's still running
        if self._ssh_proc:
            self._ssh_proc.poll()
            if self._ssh_proc.returncode is None:
                log.info('Killing our SSH tunnel (pid %d)' % self._ssh_proc.pid)
                try:
                    os.kill(self._ssh_proc.pid, signal.SIGKILL)
                    self._ssh_proc = None
                except Exception, e:
                    log.exception(e)

        # stop the job flow if it belongs to us (it may have stopped on its
        # own already, but that's fine)
        # don't stop it if it was created due to --pool because the user
        # probably wants to use it again
        if self._emr_job_flow_id and not self._opts['emr_job_flow_id'] \
           and not self._opts['pool_emr_job_flows']:
            log.info('Terminating job flow: %s' % self._emr_job_flow_id)
            try:
                self.make_emr_conn().terminate_jobflow(self._emr_job_flow_id)
            except Exception, e:
                log.exception(e)

    def _cleanup_remote_scratch(self):
        # delete all the files we created
        if self._s3_tmp_uri:
            try:
                log.info('Removing all files in %s' % self._s3_tmp_uri)
                self.rm(self._s3_tmp_uri)
                self._s3_tmp_uri = None
            except Exception, e:
                log.exception(e)

    def _cleanup_logs(self):
        super(EMRJobRunner, self)._cleanup_logs()

        # delete the log files, if it's a job flow we created (the logs
        # belong to the job flow)
        if self._s3_job_log_uri and not self._opts['emr_job_flow_id'] \
           and not self._opts['pool_emr_job_flows']:
            try:
                log.info('Removing all files in %s' % self._s3_job_log_uri)
                self.rm(self._s3_job_log_uri)
                self._s3_job_log_uri = None
            except Exception, e:
                log.exception(e)

    def _wait_for_s3_eventual_consistency(self):
        """Sleep for a little while, to give S3 a chance to sync up.
        """
        log.info('Waiting %.1fs for S3 eventual consistency' %
                 self._opts['s3_sync_wait_time'])
        time.sleep(self._opts['s3_sync_wait_time'])

    def _wait_for_job_flow_termination(self):
        try:
            jobflow = self._describe_jobflow()
        except boto.exception.S3ResponseError:
            # mockboto throws this for some reason
            return
        while jobflow.state not in ('TERMINATED', 'COMPLETED', 'FAILED',
                                    'SHUTTING_DOWN'):
            raise IndexError
            msg = 'Waiting for job flow to terminate (currently %s)' % \
                                                         jobflow.state
            log.info(msg)
            time.sleep(self._opts['check_emr_status_every'])
            jobflow = self._describe_jobflow()

    def _create_job_flow(self, persistent=False, steps=None):
        """Create an empty job flow on EMR, and return the ID of that
        job.

        persistent -- if this is true, create the job flow with the --alive
            option, indicating the job will have to be manually terminated.
        """
        # make sure we can see the files we copied to S3
        self._wait_for_s3_eventual_consistency()

        # figure out local names and S3 URIs for our bootstrap actions, if any
        self._name_files()
        self._pick_s3_uris_for_files()

        log.info('Creating Elastic MapReduce job flow')
        args = self._job_flow_args(persistent, steps)

        emr_conn = self.make_emr_conn()
        log.debug('Calling run_jobflow(%r, %r, %s)' % (
            self._job_name, self._opts['s3_log_uri'],
            ', '.join('%s=%r' % (k, v) for k, v in args.iteritems())))
        emr_job_flow_id = emr_conn.run_jobflow(
            self._job_name, self._opts['s3_log_uri'], **args)

         # keep track of when we started our job
        self._emr_job_start = time.time()

        log.info('Job flow created with ID: %s' % emr_job_flow_id)
        return emr_job_flow_id

    def _job_flow_args(self, persistent=False, steps=None):
        """Build kwargs for emr_conn.run_jobflow()"""
        args = {}

        args['hadoop_version'] = self._opts['hadoop_version']

        if self._opts['aws_availability_zone']:
            args['availability_zone'] = self._opts['aws_availability_zone']

        args['num_instances'] = str(self._opts['num_ec2_instances'])

        args['master_instance_type'] = self._opts['ec2_master_instance_type']
        args['slave_instance_type'] = self._opts['ec2_slave_instance_type']

        # bootstrap actions
        bootstrap_action_args = []
        
        for file_dict in self._bootstrap_actions:
            # file_dict is not populated the same way by tools and real job
            # runs, so use s3_uri or path as appropriate
            s3_uri = file_dict.get('s3_uri', None) or file_dict['path']
            bootstrap_action_args.append(
                boto.emr.BootstrapAction(
                file_dict['name'], s3_uri, file_dict['args']))

        if self._master_bootstrap_script:
            master_bootstrap_script_args = []
            if self._opts['pool_emr_job_flows']:
                master_bootstrap_script_args = [
                    self._pool_arg(),
                    self._pool_name,
                ]
            bootstrap_action_args.append(
                boto.emr.BootstrapAction(
                    'master', self._master_bootstrap_script['s3_uri'],
                    master_bootstrap_script_args))

        if bootstrap_action_args:
            args['bootstrap_actions'] = bootstrap_action_args

        if self._opts['ec2_key_pair']:
            args['ec2_keyname'] = self._opts['ec2_key_pair']

        if self._opts['enable_emr_debugging']:
            args['enable_debugging'] = True

        if persistent or self._opts['pool_emr_job_flows']:
            args['keep_alive'] = True

        if steps:
            args['steps'] = steps

        return args

    def _build_steps(self):
        """Return a list of boto Step objects corresponding to the
        steps we want to run."""
        assert self._script # can't build steps if no script!

        # figure out local names for our files
        self._name_files()
        self._pick_s3_uris_for_files()

        # we're going to instruct EMR to upload the MR script and the
        # wrapper script (if any) to the job's local directory
        self._script['upload'] = 'file'
        if self._wrapper_script:
            self._wrapper_script['upload'] = 'file'

        # quick, add the other steps before the job spins up and
        # then shuts itself down (in practice this takes several minutes)
        steps = self._get_steps()
        step_list = []

        version = self.get_hadoop_version()
        
        for step_num, step in enumerate(steps):
            # EMR-specific stuff
            name = '%s: Step %d of %d' % (
                self._job_name, step_num + 1, len(steps))

            # don't terminate a job flow that we didn't create ourselves!
            if self._opts['emr_job_flow_id']:
                action_on_failure = 'CANCEL_AND_WAIT'
            else:
                action_on_failure = 'TERMINATE_JOB_FLOW'

            # Hadoop streaming stuff
            if 'M' not in step: # if we have an identity mapper
                mapper = 'cat'
            else:
                mapper = cmd_line(self._mapper_args(step_num))

            if 'C' in step:
                combiner = cmd_line(self._combiner_args(step_num))
            else:
                combiner = None
                
            if 'R' in step: # i.e. if there is a reducer:
                reducer = cmd_line(self._reducer_args(step_num))
            else:
                reducer = None

            input = self._s3_step_input_uris(step_num)
            output = self._s3_step_output_uri(step_num)

            step_args, cache_files, cache_archives = self._cache_args()

            step_args.extend(self._hadoop_conf_args(step_num, len(steps)))
            jar = self._get_jar()

            if combiner is not None:
                if compat.supports_combiners_in_hadoop_streaming(version):
                    step_args.extend(['-combiner', combiner])
                else:
                    mapper = "bash -c '%s | sort | %s'" % (mapper, combiner)

            streaming_step = boto.emr.StreamingStep(
                name=name, mapper=mapper, reducer=reducer,
                action_on_failure=action_on_failure,
                cache_files=cache_files, cache_archives=cache_archives,
                step_args=step_args, input=input, output=output,
                jar=jar)

            step_list.append(streaming_step)

        return step_list

    def _cache_args(self):
        """Returns ``(step_args, cache_files, cache_archives)``, populating
        each according to the correct behavior for the current Hadoop version.

        For < 0.20, populate cache_files and cache_archives.
        For >= 20, populate step_args.

        step_args should be inserted into the step arguments before anything
            else.

        cache_files and cache_archives should be passed as arguments to
            StreamingStep.
        """
        version = self.get_hadoop_version()

        step_args = []
        cache_files = []
        cache_archives = []

        if compat.supports_new_distributed_cache_options(version):
            # boto doesn't support non-deprecated 0.20 options, so insert
            # them ourselves

            def escaped_paths(file_dicts):
                # return list of strings ready for comma-joining for passing to the
                # hadoop binary
                return ["%s#%s" % (fd['s3_uri'], fd['name']) for fd in file_dicts]

            # index by type
            all_files = {}
            for fd in self._files:
                all_files.setdefault(fd.get('upload'), []).append(fd)

            if 'file' in all_files:
                step_args.append('-files')
                step_args.append(','.join(escaped_paths(all_files['file'])))

            if 'archive' in all_files:
                step_args.append('-archives')
                step_args.append(','.join(escaped_paths(all_files['archive'])))
        else:
            for file_dict in self._files:
                if file_dict.get('upload') == 'file':
                    cache_files.append(
                        '%s#%s' % (file_dict['s3_uri'], file_dict['name']))
                elif file_dict.get('upload') == 'archive':
                    cache_archives.append(
                        '%s#%s' % (file_dict['s3_uri'], file_dict['name']))

        return step_args, cache_files, cache_archives

    def _get_jar(self):
        self._name_files()
        self._pick_s3_uris_for_files()

        if self._streaming_jar:
            return self._streaming_jar['s3_uri']
        else:
            return self._opts['hadoop_streaming_jar_on_emr']

    def _launch_emr_job(self):
        """Create an empty jobflow on EMR, and set self._emr_job_flow_id to
        the ID for that job."""
        self._create_s3_temp_bucket_if_needed()
        # define out steps
        steps = self._build_steps()

        # try to find a job flow from the pool. basically auto-fill
        # 'emr_job_flow_id' if possible and then follow normal behavior.
        if self._opts['pool_emr_job_flows']:
            job_flow = self.find_job_flow()
            if job_flow:
                self._emr_job_flow_id = job_flow.jobflowid

        # create a job flow if we're not already using an existing one
        if not self._emr_job_flow_id:
            self._emr_job_flow_id = self._create_job_flow(
                persistent=False, steps=steps)
        else:
            emr_conn = self.make_emr_conn()
            log.info('Adding our job to job flow %s' % self._emr_job_flow_id)
            log.debug('Calling add_jobflow_steps(%r, %r)' % (
                self._emr_job_flow_id, steps))
            emr_conn.add_jobflow_steps(self._emr_job_flow_id, steps)

        # keep track of when we launched our job
        self._emr_job_start = time.time()

    def _wait_for_job_to_complete(self):
        """Wait for the job to complete, and raise an exception if
        the job failed.

        Also grab log URI from the job status (since we may not know it)
        """
        success = False

        while True:
            # don't antagonize EMR's throttling
            log.debug('Waiting %.1f seconds...' %
                      self._opts['check_emr_status_every'])
            time.sleep(self._opts['check_emr_status_every'])

            job_flow = self._describe_jobflow()

            self._set_s3_job_log_uri(job_flow)

            job_state = job_flow.state
            reason = getattr(job_flow, 'laststatechangereason', '')

            # find all steps belonging to us, and get their state
            step_states = []
            running_step_name = ''
            total_step_time = 0.0
            step_nums = [] # step numbers belonging to us. 1-indexed

            steps = job_flow.steps or []
            for i, step in enumerate(steps):
                # ignore steps belonging to other jobs
                if not step.name.startswith(self._job_name):
                    continue

                step_nums.append(i + 1)

                step.state = step.state
                step_states.append(step.state)
                if step.state == 'RUNNING':
                    running_step_name = step.name

                if (hasattr(step, 'startdatetime') and
                    hasattr(step, 'enddatetime')):
                    start_time = iso8601_to_timestamp(step.startdatetime)
                    end_time = iso8601_to_timestamp(step.enddatetime)
                    total_step_time += end_time - start_time

            if not step_states:
                raise AssertionError("Can't find our steps in the job flow!")

            # if all our steps have completed, we're done!
            if all(state == 'COMPLETED' for state in step_states):
                success = True
                break

            # if any step fails, give up
            if any(state in ('FAILED', 'CANCELLED') for state in step_states):
                break

            # (the other step states are PENDING and RUNNING)

            # keep track of how long we've been waiting
            running_time = time.time() - self._emr_job_start

            # otherwise, we can print a status message
            if running_step_name:
                log.info('Job launched %.1fs ago, status %s: %s (%s)' %
                         (running_time, job_state, reason, running_step_name))
                if self._show_tracker_progress:
                    try:
                        tracker_handle = urllib2.urlopen(self._tracker_url)
                        tracker_page = ''.join(tracker_handle.readlines())
                        tracker_handle.close()
                        # first two formatted percentages, map then reduce
                        map_complete, reduce_complete = [float(complete)
                            for complete in JOB_TRACKER_RE.findall(
                                tracker_page)[:2]]
                        log.info(' map %3.0f%% reduce %3.0f%%' % (
                                 map_complete, reduce_complete))
                    except:
                        log.error('Unable to load progress from job tracker')
                        # turn off progress for rest of job
                        self._show_tracker_progress = False
                # once a step is running, it's safe to set up the ssh tunnel to
                # the job tracker
                job_host = getattr(job_flow, 'masterpublicdnsname', None)
                if job_host and self._opts['ssh_tunnel_to_job_tracker']:
                    self.setup_ssh_tunnel_to_job_tracker(job_host)

            # other states include STARTING and SHUTTING_DOWN
            elif reason:
                log.info('Job launched %.1fs ago, status %s: %s' %
                         (running_time, job_state, reason))
            else:
                log.info('Job launched %.1fs ago, status %s' %
                         (running_time, job_state,))

        if success:
            log.info('Job completed.')
            log.info('Running time was %.1fs (not counting time spent waiting for the EC2 instances)' % total_step_time)
            self._fetch_counters(step_nums)
            self.print_counters(range(1, len(step_nums)+1))
        else:
            msg = 'Job failed with status %s: %s' % (job_state, reason)
            log.error(msg)
            if self._s3_job_log_uri:
                log.info('Logs are in %s' % self._s3_job_log_uri)
            # look for a Python traceback
            cause = self._find_probable_cause_of_failure(step_nums)
            if cause:
                # log cause, and put it in exception
                cause_msg = [] # lines to log and put in exception
                cause_msg.append('Probable cause of failure (from %s):' %
                           cause['log_file_uri'])
                cause_msg.extend(line.strip('\n') for line in cause['lines'])
                if cause['input_uri']:
                    cause_msg.append('(while reading from %s)' %
                                     cause['input_uri'])

                for line in cause_msg:
                    log.error(line)

                # add cause_msg to exception message
                msg += '\n' + '\n'.join(cause_msg) + '\n'

            raise Exception(msg)

    def _script_args(self):
        """How to invoke the script inside EMR"""
        # We can invoke the script by its S3 URL, but we don't really
        # gain anything from that, and EMR is touchy about distinguishing
        # python scripts from shell scripts

        assert self._script # shouldn't call _script_args() if no script

        args = self._opts['python_bin'] + [self._script['name']]
        if self._wrapper_script:
            args = (self._opts['python_bin'] +
                    [self._wrapper_script['name']] +
                    args)

        return args

    def _mapper_args(self, step_num):
        return (self._script_args() +
                ['--step-num=%d' % step_num, '--mapper'] +
                self._mr_job_extra_args())

    def _reducer_args(self, step_num):
        return (self._script_args() +
                ['--step-num=%d' % step_num, '--reducer'] +
                self._mr_job_extra_args())

    def _combiner_args(self, step_num):
        return (self._script_args() +
                ['--step-num=%d' % step_num, '--combiner'] +
                self._mr_job_extra_args())

    def _upload_args(self):
        """Args to upload files from S3 to the local nodes that EMR runs
        on."""
        args = []
        for file_dict in self._files:
            if file_dict.get('upload') == 'file':
                args.append('--cache')
                args.append('%s#%s' % (file_dict['s3_uri'], file_dict['name']))
            elif file_dict.get('upload') == 'archive':
                args.append('--cache-archive')
                args.append('%s#%s' % (file_dict['s3_uri'], file_dict['name']))

        return args

    def _s3_step_input_uris(self, step_num):
        """Get the s3:// URIs for input for the given step."""
        if step_num == 0:
            return self._s3_input_uris
        else:
            # put intermediate data in HDFS
            return ['hdfs:///tmp/mrjob/%s/step-output/%s/' % (
                self._job_name, step_num)]

    def _s3_step_output_uri(self, step_num):
        if step_num == len(self._get_steps()) - 1:
            return self._output_dir
        else:
            # put intermediate data in HDFS
            return 'hdfs:///tmp/mrjob/%s/step-output/%s/' % (
                self._job_name, step_num + 1)

    ### LOG FETCHING/PARSING ###

    def _enforce_path_regexp(self, paths, regexp, step_nums=None):
        """Helper for log fetching functions to filter out unwanted
        logs. Only pass ``step_nums`` if ``regexp`` has a ``step_nums`` group.
        """
        for path in paths:
            m = regexp.match(path)
            if m:
                if step_nums is None or int(m.group('step_num')) in step_nums:
                    yield path

    ## SSH LOG FETCHING

    def _ls_ssh_logs(self, relative_path):
        """List logs over SSH by path relative to log root directory"""
        return self.ls(SSH_PREFIX + SSH_LOG_ROOT + '/' + relative_path)

    def _ls_slave_ssh_logs(self, addr, relative_path):
        """List logs over multi-hop SSH by path relative to log root directory
        """
        root_path = '%s%s!%s%s' % (SSH_PREFIX,
                                   self._address_of_master(),
                                   addr,
                                   SSH_LOG_ROOT + '/' + relative_path)
        return self.ls(root_path)

    def ls_task_attempt_logs_ssh(self, step_nums):
        all_paths = []
        try:
            all_paths.extend(self._ls_ssh_logs('userlogs/'))
        except IOError:
            # sometimes the master doesn't have these
            pass
        if not all_paths:
            # get them from the slaves instead (takes a little longer)
            try:
                for addr in self._addresses_of_slaves():
                    logs = self._ls_slave_ssh_logs(addr, 'userlogs/')
                    all_paths.extend(logs)
            except IOError:
                # sometimes the slaves don't have them either
                pass
        return self._enforce_path_regexp(all_paths,
                                         TASK_ATTEMPTS_LOG_URI_RE,
                                         step_nums)

    def ls_step_logs_ssh(self, step_nums):
        return self._enforce_path_regexp(self._ls_ssh_logs('steps/'),
                                         STEP_LOG_URI_RE,
                                         step_nums)

    def ls_job_logs_ssh(self, step_nums):
        return self._enforce_path_regexp(self._ls_ssh_logs('history/'),
                                         EMR_JOB_LOG_URI_RE,
                                         step_nums)

    def ls_node_logs_ssh(self):
        all_paths = []
        for addr in self._addresses_of_slaves():
            logs = self._ls_slave_ssh_logs(addr, '')
            all_paths.extend(logs)
        return self._enforce_path_regexp(all_paths, NODE_LOG_URI_RE)

    def ls_all_logs_ssh(self):
        """List all log files in the log root directory"""
        return self.ls(SSH_PREFIX + SSH_LOG_ROOT)

    ## S3 LOG FETCHING ##

    def _ls_s3_logs(self, relative_path):
        """List logs over S3 by path relative to log root directory"""
        if not self._s3_job_log_uri:
            self._set_s3_job_log_uri(self._describe_jobflow())

        if not self._s3_job_log_uri:
            return None

        return self.ls(self._s3_job_log_uri + relative_path)

    def ls_task_attempt_logs_s3(self, step_nums):
        return self._enforce_path_regexp(self._ls_s3_logs('task-attempts/'),
                                         TASK_ATTEMPTS_LOG_URI_RE,
                                         step_nums)

    def ls_step_logs_s3(self, step_nums):
        return self._enforce_path_regexp(self._ls_s3_logs('steps/'),
                                         STEP_LOG_URI_RE,
                                         step_nums)

    def ls_job_logs_s3(self, step_nums):
        return  self._enforce_path_regexp(self._ls_s3_logs('jobs/'),
                                          EMR_JOB_LOG_URI_RE,
                                          step_nums)

    def ls_node_logs_s3(self):
        return self._enforce_path_regexp(self._ls_s3_logs('node/'), NODE_LOG_URI_RE)

    def ls_all_logs_s3(self):
        """List all log files in the S3 log root directory"""
        return self.ls(self._s3_job_log_uri)

    ## LOG PARSING ##

    def _fetch_counters(self, step_nums, skip_s3_wait=False):
        """Read Hadoop counters from S3.

        Args:
        step_nums -- the steps belonging to us, so that we can ignore counters
                     from other jobs when sharing a job flow
        """
        self._counters = []
        new_counters = {}
        if self._opts['ec2_key_pair_file']:
            try:
                new_counters = self._fetch_counters_ssh(step_nums)
            except LogFetchException, e:
                new_counters = self._fetch_counters_s3(step_nums, skip_s3_wait)
            except IOError:
                # Can get 'file not found' if test suite was lazy or Hadoop logs
                # moved. We shouldn't crash in either case.
                new_counters = self._fetch_counters_s3(step_nums, skip_s3_wait)
        else:
            log.info('ec2_key_pair_file not specified, going to S3')
            new_counters = self._fetch_counters_s3(step_nums, skip_s3_wait)

        # step_nums is relative to the start of the job flow
        # we only want them relative to the job
        for step_num in step_nums:
            self._counters.append(new_counters.get(step_num, {}))

    def _fetch_counters_ssh(self, step_nums):
        uris = list(self.ls_job_logs_ssh(step_nums))
        log.info('Fetching counters from SSH...')
        return scan_for_counters_in_files(uris, self)

    def _fetch_counters_s3(self, step_nums, skip_s3_wait=False):
        if not self._s3_job_log_uri:
            return {}

        job_flow = self._describe_jobflow()
        if job_flow.keepjobflowalivewhennosteps in (True, 'true'):
            log.info("Can't fetch counters from S3 for five more minutes. Try"
                     " 'python -m mrjob.tools.emr.fetch_logs --counters %s'"
                     " in five minutes." % job_flow.jobflowid)
            return {}

        log.info('Fetching counters from S3...')

        if not skip_s3_wait:
            self._wait_for_s3_eventual_consistency()
        self._wait_for_job_flow_termination()

        uris = self.ls_job_logs_s3(step_nums)
        return scan_for_counters_in_files(uris, self)

    def counters(self):
        return self._counters

    def _find_probable_cause_of_failure(self, step_nums):
        """Scan logs for Python exception tracebacks.

        Args:
        step_nums -- the numbers of steps belonging to us, so that we
            can ignore errors from other jobs when sharing a job flow

        Returns:
        None (nothing found) or a dictionary containing:
        lines -- lines in the log file containing the error message
        log_file_uri -- the log file containing the error message
        input_uri -- if the error happened in a mapper in the first
            step, the URI of the input file that caused the error
            (otherwise None)
        """
        if self._opts['ec2_key_pair_file']:
            try:
                return self._find_probable_cause_of_failure_ssh(step_nums)
            except LogFetchException, e:
                return self._find_probable_cause_of_failure_s3(step_nums)
        else:
            log.info('ec2_key_pair_file not specified, going to S3')
            return self._find_probable_cause_of_failure_s3(step_nums)

    def _find_probable_cause_of_failure_ssh(self, step_nums):
        task_attempt_logs = self.ls_task_attempt_logs_ssh(step_nums)
        step_logs = self.ls_step_logs_ssh(step_nums)
        job_logs = self.ls_job_logs_ssh(step_nums)
        log.info('Scanning SSH logs for probable cause of failure')
        return scan_logs_in_order(task_attempt_logs=task_attempt_logs,
                                  step_logs=step_logs,
                                  job_logs=job_logs,
                                  runner=self)

    def _find_probable_cause_of_failure_s3(self, step_nums):
        if not self._s3_job_log_uri:
            return None

        log.info('Scanning S3 logs for probable cause of failure')
        self._wait_for_s3_eventual_consistency()
        self._wait_for_job_flow_termination()

        task_attempt_logs = self.ls_task_attempt_logs_s3(step_nums)
        step_logs = self.ls_step_logs_s3(step_nums)
        job_logs = self.ls_job_logs_s3(step_nums)
        return scan_logs_in_order(task_attempt_logs=task_attempt_logs,
                                  step_logs=step_logs,
                                  job_logs=job_logs,
                                  runner=self)

    ### Bootstrapping ###

    def _create_master_bootstrap_script(self, dest='b.py'):
        """Create the master bootstrap script and write it into our local
        temp directory.

        This will do nothing if there are no bootstrap scripts or commands,
        or if _create_master_bootstrap_script() has already been called."""
        # we call the script b.py because there's a character limit on
        # bootstrap script names (or there was at one time, anyway)

        if not any(key.startswith('bootstrap_') and value
                   for (key, value) in self._opts.iteritems()):
            return

        # don't bother if we're not starting a job flow
        if self._opts['emr_job_flow_id']:
            return

        if not any(key.startswith('bootstrap_')
                   and key != 'bootstrap_actions' # these are separate scripts
                   and value
                   for (key, value) in self._opts.iteritems()):
            return

        if self._opts['bootstrap_mrjob']:
            if self._mrjob_tar_gz_file is None:
                self._mrjob_tar_gz_file = self._add_bootstrap_file(
                    self._create_mrjob_tar_gz() + '#')

        # need to know what files are called
        self._name_files()
        self._pick_s3_uris_for_files()

        path = os.path.join(self._get_local_tmp_dir(), dest)
        log.info('writing master bootstrap script to %s' % path)

        contents = self._master_bootstrap_script_content()
        for line in StringIO(contents):
            log.debug('BOOTSTRAP: ' + line.rstrip('\n'))

        f = open(path, 'w')
        f.write(contents)
        f.close()

        name, _ = self._split_path(path)
        self._master_bootstrap_script = {'path': path, 'name': name}
        self._files.append(self._master_bootstrap_script)

    def _master_bootstrap_script_content(self):
        """Create the contents of the master bootstrap script.

        This will give names and S3 URIs to files that don't already have them.

        This function does NOT pick S3 URIs for files or anything like
        that; _create_master_bootstrap_script() is responsible for that.
        """
        out = StringIO()
        def writeln(line=''):
            out.write(line + '\n')

        # shebang
        writeln('#!/usr/bin/python')
        writeln()

        # imports
        writeln('from __future__ import with_statement')
        writeln()
        writeln('import distutils.sysconfig')
        writeln('import os')
        writeln('import stat')
        writeln('from subprocess import call, check_call')
        writeln('from tempfile import mkstemp')
        writeln('from xml.etree.ElementTree import ElementTree')
        writeln()

        # download files using hadoop fs
        writeln('# download files using hadoop fs -copyToLocal')
        for file_dict in self._files:
            if file_dict.get('bootstrap'):
                writeln(
                    "check_call(['hadoop', 'fs', '-copyToLocal', %r, %r])" %
                    (file_dict['s3_uri'], file_dict['name']))
        writeln()

        # make scripts executable
        if self._bootstrap_scripts:
            writeln('# make bootstrap scripts executable')
            for file_dict in self._bootstrap_scripts:
                writeln("check_call(['chmod', 'a+rx', %r])" %
                        file_dict['name'])
            writeln()

        # bootstrap mrjob
        if self._opts['bootstrap_mrjob']:
            writeln('# bootstrap mrjob')
            writeln("site_packages = distutils.sysconfig.get_python_lib()")
            writeln(
                "check_call(['sudo', 'tar', 'xfz', %r, '-C', site_packages])" %
                self._mrjob_tar_gz_file['name'])
            # re-compile pyc files now, since mappers/reducers can't
            # write to this directory. Don't fail if there is extra
            # un-compileable crud in the tarball.
            writeln("mrjob_dir = os.path.join(site_packages, 'mrjob')")
            writeln("call(['sudo', 'python', '-m', 'compileall', '-f', mrjob_dir])")
            writeln()

        # install our python modules
        if self._bootstrap_python_packages:
            writeln('# install python modules:')
            for file_dict in self._bootstrap_python_packages:
                writeln("check_call(['tar', 'xfz', %r])" %
                        file_dict['name'])
                # figure out name of dir to CD into
                assert file_dict['path'].endswith('.tar.gz')
                cd_into = extract_dir_for_tar(file_dict['path'])
                # install the module
                writeln("check_call(['sudo', 'python', 'setup.py', 'install'], cwd=%r)" % cd_into)

        # run our commands
        if self._opts['bootstrap_cmds']:
            writeln('# run bootstrap cmds:')
            for cmd in self._opts['bootstrap_cmds']:
                if isinstance(cmd, basestring):
                    writeln('check_call(%r, shell=True)' % cmd)
                else:
                    writeln('check_call(%r)' % cmd)
            writeln()

        # run our scripts
        if self._bootstrap_scripts:
            writeln('# run bootstrap scripts:')
            for file_dict in self._bootstrap_scripts:
                writeln('check_call(%r)' % (
                    ['./' + file_dict['name']],))
            writeln()

        return out.getvalue()

    ### EMR JOB MANAGEMENT UTILS ###

    def make_persistent_job_flow(self):
        """Create a new EMR job flow that requires manual termination, and
        return its ID.

        You can also fetch the job ID by calling self.get_emr_job_flow_id()
        """
        if (self._emr_job_flow_id):
            raise AssertionError('This runner is already associated with job flow ID %s' % (self._emr_job_flow_id))

        log.info('Creating persistent job flow to run several jobs in...')

        self._create_master_bootstrap_script()
        self._upload_non_input_files()

        # don't allow user to call run()
        self._ran_job = True

        self._emr_job_flow_id = self._create_job_flow(persistent=True)

        return self._emr_job_flow_id

    def get_emr_job_flow_id(self):
        return self._emr_job_flow_id

    def usable_job_flows(self, emr_conn=None, exclude=None):
        """Get job flows that this runner can use. Sort by instance compute
        units and time left to an even instance hour.

        :return: list of (job_minutes_float, :py:class:`botoemr.emrobject.JobFlow`)
        """

        emr_conn = emr_conn or self.make_emr_conn()
        exclude = exclude or set()

        all_job_flows = emr_conn.describe_jobflows()
        jf_args = self._job_flow_args(persistent=True)

        pool_arg = self._pool_arg()

        def worker_instance_type(job_flow):
            """We only care about the processing power of the task nodes, which
            are determined by different values depending on the number of total
            nodes.
            """
            if job_flow.instancecount > 1:
                return job_flow.slaveinstancetype
            else:
                return job_flow.masterinstancetype

        def cu(job_flow):
            """Shortcut to calculate the compute units per task node of a job
            flow
            """
            return EC2_INSTANCE_TYPE_TO_COMPUTE_UNITS.get(worker_instance_type(job_flow), 0)

        def mem(job_flow):
            """Shortcut to calculate the memory per task node of a job flow """
            return EC2_INSTANCE_TYPE_TO_MEMORY.get(worker_instance_type(job_flow), 0)

        # get this run's information, unfortunately duplicating some logic from
        # the inner functions above
        my_instance_type = self._opts['ec2_master_instance_type']
        if self._opts['num_ec2_instances'] > 1:
            my_instance_type = self._opts['ec2_slave_instance_type']

        my_compute_units = EC2_INSTANCE_TYPE_TO_COMPUTE_UNITS.get(my_instance_type, 0)
        my_memory = EC2_INSTANCE_TYPE_TO_MEMORY.get(my_instance_type, 0)

        def matches(job_flow):
            """Return True if the given job flow supports the configuration of
            this run, otherwise False.
            """
            # this may be a retry due to locked job flows
            if job_flow.jobflowid in exclude:
                return False

            # there is a hard limit of 256 steps per job flow
            if len(job_flow.steps) > 255:
                return False

            # convert from braindead string types to usable types
            job_flow.instancecount = int(job_flow.instancecount)
            keep_alive = job_flow.keepjobflowalivewhennosteps
            job_flow.keepjobflowalivewhennosteps = (keep_alive in ('true', True))

            # only take idle job flows
            if job_flow.state != 'WAITING':
                return False

            # match bootstrap configuration and pool name and hash
            if not job_flow.bootstrapactions:
                return False

            args = [arg.value for arg in job_flow.bootstrapactions[-1].args]
            if not args == [pool_arg, self._pool_name]:
                return False

            # sanity check for proper type of job flow
            if not job_flow.keepjobflowalivewhennosteps:
                return False

            # match hadoop version
            if not job_flow.hadoopversion == self._opts['hadoop_version']:
                return False

            # don't accept a job flow with worse performance characteristics
            # than those specified by the config
            if cu(job_flow) < my_compute_units:
                return False
            if mem(job_flow) < my_memory:
                return False
            if job_flow.instancecount < self._opts['num_ec2_instances']:
                return False

            return True

        available_job_flows = [jf for jf in all_job_flows if matches(jf)]

        def sort_key(job_flow):
            return (cu(job_flow)*job_flow.instancecount,
                    est_time_to_hour(job_flow))

        return sorted(available_job_flows, key=sort_key)

    def find_job_flow(self):
        """Find a job flow that can host this runner. Prefer flows with more
        compute units. Break ties by choosing flow with longest idle time.
        Return ``None`` if no suitable flows exist.
        """
        chosen_job_flow = None
        exclude = set()
        emr_conn = self.make_emr_conn()
        s3_conn = self.make_s3_conn()
        while chosen_job_flow is None:
            sorted_tagged_job_flows = self.usable_job_flows(emr_conn=emr_conn,
                                                            exclude=exclude)
            if sorted_tagged_job_flows:
                job_flow = sorted_tagged_job_flows[-1]
                lock_uri = make_lock_uri(self._opts['s3_scratch_uri'],
                                         job_flow.jobflowid,
                                        len(job_flow.steps)+1)
                status = attempt_to_acquire_lock(s3_conn, lock_uri,
                                                 self._opts['s3_sync_wait_time'],
                                                 self._job_name)
                if status:
                    return sorted_tagged_job_flows[-1]
                else:
                    exclude.add(job_flow.jobflowid)
            else:
                return None

    def _pool_arg(self):
        """Generate a hash of the bootstrap configuration so it can be used to
        match jobs and job flows. This value will be passed as an argument
        to the bootstrap script.
        """
        def should_include_file(info):
            # Bootstrap scripts will always have a different checksum
            if info['name'] in ('b.py', 'wrapper.py'):
                return False

            # Also do not include script used to spin up job
            if self._script and info['path'] == self._script['path']:
                return False

            # Only include bootstrap files
            if 'bootstrap' not in info:
                return False

            # mrjob.tar.gz is covered by the bootstrap_mrjob variable.
            # also, it seems to be different every time, causing an
            # undesirable hash mismatch.
            if (self._opts['bootstrap_mrjob']
                and info is self._mrjob_tar_gz_file):
                return False

            # Ignore job-specific files
            if info['path'] in self._input_paths:
                return False

            return True

        # strip unique s3 URI if there is one
        cleaned_bootstrap_actions = [dict(path=fd['path'], args=fd['args'])
                                     for fd in self._bootstrap_actions]

        things_to_hash = [
            [self.md5sum(fd['path']) for fd in self._files if should_include_file(fd)],
            self._opts['bootstrap_mrjob'],
            self._opts['bootstrap_cmds'],
            cleaned_bootstrap_actions,
        ]
        if self._opts['bootstrap_mrjob']:
            things_to_hash.append(mrjob.__version__)
        return 'pool-%s' % hash_object(things_to_hash)

    ### GENERAL FILESYSTEM STUFF ###

    def du(self, path_glob):
        """Get the size of all files matching path_glob."""
        if not S3_URI_RE.match(path_glob):
            return super(EMRJobRunner, self).getsize(path_glob)

        return sum(self.get_s3_key(uri).size for uri in self.ls(path_glob))

    def ls(self, path_glob):
        """Recursively list files locally or on S3.

        This doesn't list "directories" unless there's actually a
        corresponding key ending with a '/' (which is weird and confusing;
        don't make S3 keys ending in '/')

        To list a directory, path_glob must end with a trailing
        slash (foo and foo/ are different on S3)
        """
        if SSH_URI_RE.match(path_glob):
            for item in self._ssh_ls(path_glob):
                yield item
            return

        if not S3_URI_RE.match(path_glob):
            for path in super(EMRJobRunner, self).ls(path_glob):
                yield path
            return

        # support globs
        glob_match = GLOB_RE.match(path_glob)

        # if it's a "file" (doesn't end with /), just check if it exists
        if not glob_match and not path_glob.endswith('/'):
            uri = path_glob
            if self.get_s3_key(uri):
                yield uri
            return

        # we're going to search for all keys starting with base_uri
        if glob_match:
            # cut it off at first wildcard
            base_uri = glob_match.group(1)
        else:
            base_uri = path_glob

        for uri in self._s3_ls(base_uri):
            # enforce globbing
            if glob_match and not fnmatch.fnmatchcase(uri, path_glob):
                continue

            yield uri

    def _ssh_ls(self, uri):
        """Helper for ls(); obeys globbing"""
        m = SSH_URI_RE.match(uri)
        try:
            addr = m.group('hostname') or self._address_of_master()
            if '!' in addr:
                self._enable_slave_ssh_access()
            output = ssh_ls(
                self._opts['ssh_bin'],
                addr,
                self._opts['ec2_key_pair_file'],
                m.group('filesystem_path'),
                self._ssh_key_name,
            )
            for line in output:
                # skip directories, we only want to return downloadable files
                if line and not line.endswith('/'):
                    yield SSH_PREFIX + addr + line
        except SSHException, e:
            raise LogFetchException(e)

    def _s3_ls(self, uri):
        """Helper for ls(); doesn't bother with globbing or directories"""
        s3_conn = self.make_s3_conn()
        bucket_name, key_name = parse_s3_uri(uri)

        bucket = s3_conn.get_bucket(bucket_name)
        for key in bucket.list(key_name):
            yield s3_key_to_uri(key)


    def md5sum(self, path, s3_conn=None):
        if S3_URI_RE.match(path):
            k = self.get_s3_key(path, s3_conn=s3_conn)
            return k.etag.strip('"')
        else:
            return super(EMRJobRunner, self).md5sum(path)

    def _double_line_wrapper(self, lines):
        """boto seems to sometimes include two lines in one step of the file
        object iterator, like ``['line1\n', 'line2\nline3\n']``. This is a
        workaround.
        """
        for line in lines:
            for subline in line[:-1].split('\n'):
                yield subline + '\n'

    def _cat_file(self, filename):
        ssh_match = SSH_URI_RE.match(filename)
        if S3_URI_RE.match(filename):
            # stream lines from the s3 key
            s3_key = self.get_s3_key(filename)
            lines = read_file(s3_key_to_uri(s3_key), fileobj=s3_key)
            return self._double_line_wrapper(lines)
        elif ssh_match:
            try:
                addr = ssh_match.group('hostname') or self._address_of_master()
                if '!' in addr:
                    self._enable_slave_ssh_access()
                output = ssh_cat(
                    self._opts['ssh_bin'],
                    addr,
                    self._opts['ec2_key_pair_file'],
                    ssh_match.group('filesystem_path'),
                    self._ssh_key_name,
                )
                return read_file(filename, fileobj=StringIO(output))
            except SSHException, e:
                raise LogFetchException(e)
        else:
            # read from local filesystem
            return super(EMRJobRunner, self)._cat_file(filename)

    def mkdir(self, dest):
        """Make a directory. This does nothing on S3 because there are
        no directories.
        """
        if not S3_URI_RE.match(dest):
            super(EMRJobRunner, self).mkdir(dest)

    def path_exists(self, path_glob):
        """Does the given path exist?

        If dest is a directory (ends with a "/"), we check if there are
        any files starting with that path.
        """
        if not S3_URI_RE.match(path_glob):
            return super(EMRJobRunner, self).path_exists(path_glob)

        # just fall back on ls(); it's smart
        return any(self.ls(path_glob))

    def path_join(self, dirname, filename):
        if S3_URI_RE.match(dirname):
            return posixpath.join(dirname, filename)
        else:
            return os.path.join(dirname, filename)

    def rm(self, path_glob):
        """Remove all files matching the given glob."""
        if not S3_URI_RE.match(path_glob):
            return super(EMRJobRunner, self).rm(path_glob)

        s3_conn = self.make_s3_conn()
        for uri in self.ls(path_glob):
            key = self.get_s3_key(uri, s3_conn)
            if key:
                log.debug('deleting ' + uri)
                key.delete()

            # special case: when deleting a directory, also clean up
            # the _$folder$ files that EMR creates.
            if uri.endswith('/'):
                folder_uri = uri[:-1] + '_$folder$'
                folder_key = self.get_s3_key(folder_uri, s3_conn)
                if folder_key:
                    log.debug('deleting ' + folder_uri)
                    folder_key.delete()

    def touchz(self, dest):
        """Make an empty file in the given location. Raises an error if
        a non-empty file already exists in that location."""
        if not S3_URI_RE.match(dest):
            super(EMRJobRunner, self).touchz(dest)

        key = self.get_s3_key(dest)
        if key and key.size != 0:
            raise OSError('Non-empty file %r already exists!' % (dest,))

        self.make_s3_key(dest).set_contents_from_string('')

    ### EMR-specific STUFF ###

    def _wrap_aws_conn(self, raw_conn):
        """Wrap a given boto Connection object so that it can retry when
        throttled."""
        def retry_if(ex):
            """Retry if we get a server error indicating throttling. Also
            handle spurious 505s that are thought to be part of a load
            balancer issue inside AWS."""
            return ((isinstance(ex, boto.exception.BotoServerError) and
                     ('Throttling' in ex.body or
                      'RequestExpired' in ex.body or
                      ex.status == 505)) or
                    (isinstance(ex, socket.error) and
                     ex.args in ((104, 'Connection reset by peer'),
                                 (110, 'Connection timed out'))))

        return RetryWrapper(raw_conn,
                            retry_if=retry_if,
                            backoff=EMR_BACKOFF,
                            multiplier=EMR_BACKOFF_MULTIPLIER,
                            max_tries=EMR_MAX_TRIES)

    def make_emr_conn(self):
        """Create a connection to EMR.

        :return: a :py:class:`boto.emr.connection.EmrConnection`, wrapped in a :py:class:`mrjob.retry.RetryWrapper`
        """
        # give a non-cryptic error message if boto isn't installed
        if boto is None:
            raise ImportError('You must install boto to connect to EMR')

        region = self._get_region_info_for_emr_conn()
        log.debug('creating EMR connection (to %s)' % region.endpoint)

        raw_emr_conn = boto.emr.EmrConnection(
            aws_access_key_id=self._opts['aws_access_key_id'],
            aws_secret_access_key=self._opts['aws_secret_access_key'],
            region=region)
        return self._wrap_aws_conn(raw_emr_conn)

    def _get_region_info_for_emr_conn(self):
        """Get a :py:class:`boto.ec2.regioninfo.RegionInfo` object to
        initialize EMR connections with.

        This is kind of silly because all EmrConnection ever does with
        this object is extract the hostname, but that's how boto rolls.
        """
        if self._opts['emr_endpoint']:
            endpoint = self._opts['emr_endpoint']
        else:
            # look up endpoint in our table
            try:
                endpoint = REGION_TO_EMR_ENDPOINT[self._aws_region]
            except KeyError:
                raise Exception(
                    "Don't know the EMR endpoint for %s; try setting emr_endpoint explicitly" % self._aws_region)

        return boto.ec2.regioninfo.RegionInfo(None, self._aws_region, endpoint)

    def _describe_jobflow(self, emr_conn=None):
        emr_conn = emr_conn or self.make_emr_conn()
        return emr_conn.describe_jobflow(self._emr_job_flow_id)

    def get_hadoop_version(self):
        if not self._inferred_hadoop_version:
            if self._emr_job_flow_id:
                # if joining a job flow, infer the version
                self._inferred_hadoop_version = self._describe_jobflow().hadoopversion
            else:
                # otherwise, read it from the config
                self._inferred_hadoop_version = self._opts['hadoop_version']
        return self._inferred_hadoop_version

    def _address_of_master(self, emr_conn=None):
        """Get the address of the master node so we can SSH to it"""
        # cache address of master to avoid redundant calls to describe_jobflow
        # also convenient for testing (pretend we can SSH when we really can't
        # by setting this to something not False)
        if self._address:
            return self._address

        try:
            jobflow = self._describe_jobflow(emr_conn)
            if jobflow.state not in ('WAITING', 'RUNNING'):
                raise LogFetchException('Cannot ssh to master; job flow is not waiting or running')
        except boto.exception.S3ResponseError:
            # This error is raised by mockboto when the jobflow doesn't exist
            raise LogFetchException('Could not get job flow information')

        self._address = jobflow.masterpublicdnsname
        return self._address

    def _addresses_of_slaves(self):
        if not self._ssh_slave_addrs:
            self._ssh_slave_addrs = ssh_slave_addresses(
                self._opts['ssh_bin'],
                self._address_of_master(),
                self._opts['ec2_key_pair_file'])
        return self._ssh_slave_addrs


    ### S3-specific FILESYSTEM STUFF ###

    # Utilities for interacting with S3 using S3 URIs.

    # Try to use the more general filesystem interface unless you really
    # need to do something S3-specific (e.g. setting file permissions)

    def make_s3_conn(self):
        """Create a connection to S3.

        :return: a :py:class:`boto.s3.connection.S3Connection`, wrapped in a :py:class:`mrjob.retry.RetryWrapper`
        """
        # give a non-cryptic error message if boto isn't installed
        if boto is None:
            raise ImportError('You must install boto to connect to S3')

        s3_endpoint = self._get_s3_endpoint()
        log.debug('creating S3 connection (to %s)' % s3_endpoint)

        raw_s3_conn = boto.connect_s3(
            aws_access_key_id=self._opts['aws_access_key_id'],
            aws_secret_access_key=self._opts['aws_secret_access_key'],
            host=s3_endpoint)
        return self._wrap_aws_conn(raw_s3_conn)

    def _get_s3_endpoint(self):
        if self._opts['s3_endpoint']:
            return self._opts['s3_endpoint']
        else:
            # look it up in our table
            try:
                return REGION_TO_S3_ENDPOINT[self._aws_region]
            except KeyError:
                raise Exception(
                    "Don't know the S3 endpoint for %s; try setting s3_endpoint explicitly" % self._aws_region)

    def get_s3_key(self, uri, s3_conn=None):
        """Get the boto Key object matching the given S3 uri, or
        return None if that key doesn't exist.

        uri is an S3 URI: ``s3://foo/bar``

        You may optionally pass in an existing s3 connection through ``s3_conn``
        """
        if not s3_conn:
            s3_conn = self.make_s3_conn()
        bucket_name, key_name = parse_s3_uri(uri)

        return s3_conn.get_bucket(bucket_name).get_key(key_name)

    def make_s3_key(self, uri, s3_conn=None):
        """Create the given S3 key, and return the corresponding
        boto Key object.

        uri is an S3 URI: ``s3://foo/bar``

        You may optionally pass in an existing S3 connection through ``s3_conn``
        """
        if not s3_conn:
            s3_conn = self.make_s3_conn()
        bucket_name, key_name = parse_s3_uri(uri)

        return s3_conn.get_bucket(bucket_name).new_key(key_name)

    def get_s3_keys(self, uri, s3_conn=None):
        """Get a stream of boto Key objects for each key inside
        the given dir on S3.

        uri is an S3 URI: ``s3://foo/bar``

        You may optionally pass in an existing S3 connection through s3_conn
        """
        if not s3_conn:
            s3_conn = self.make_s3_conn()

        bucket_name, key_prefix = parse_s3_uri(uri)
        bucket = s3_conn.get_bucket(bucket_name)
        for key in bucket.list(key_prefix):
            yield key

    def get_s3_folder_keys(self, uri, s3_conn=None):
        """Background: S3 is even less of a filesystem than HDFS in that it
        doesn't have directories. EMR fakes directories by creating special
        ``*_$folder$`` keys in S3.

        For example if your job outputs ``s3://walrus/tmp/output/part-00000``,
        EMR will also create these keys:

        - ``s3://walrus/tmp_$folder$``
        - ``s3://walrus/tmp/output_$folder$``

        If you want to grant another Amazon user access to your files so they
        can use them in S3, you must grant read access on the actual keys,
        plus any ``*_$folder$`` keys that "contain" your keys; otherwise
        EMR will error out with a permissions error.

        This gets all the ``*_$folder$`` keys associated with the given URI,
        as boto Key objects.

        This does not support globbing.

        You may optionally pass in an existing S3 connection through ``s3_conn``
        """
        if not s3_conn:
            s3_conn = self.make_s3_conn()

        bucket_name, key_name = parse_s3_uri(uri)
        bucket = s3_conn.get_bucket(bucket_name)

        dirs = key_name.split('/')
        for i in range(len(dirs)):
            folder_name = '/'.join(dirs[:i]) + '_$folder$'
            key = bucket.get_key(folder_name)
            if key:
                yield key<|MERGE_RESOLUTION|>--- conflicted
+++ resolved
@@ -58,11 +58,7 @@
 
 log = logging.getLogger('mrjob.emr')
 
-<<<<<<< HEAD
-S3_URI_RE = re.compile(r'^(?P<scheme>s3|s3n)://(?P<bucket_name>[^/]+)/(?P<path>.*)$')
 SSH_URI_RE = re.compile(r'^%s(?P<hostname>[^/]+)?(?P<filesystem_path>/.*)$' % (SSH_PREFIX,))
-=======
->>>>>>> 8ed0fa5b
 JOB_TRACKER_RE = re.compile('(\d{1,3}\.\d{2})%')
 
 # if EMR throttles us, how long to wait (in seconds) before trying again?
@@ -142,15 +138,9 @@
     This metric is used to determine which job flow to use if more than one
     is available.
     """
-<<<<<<< HEAD
-    match = S3_URI_RE.match(uri)
-    if match:
-        return (match.group('bucket_name'), match.group('path'))
-=======
 
     if not hasattr(job_flow, 'startdatetime'):
         return 0.0
->>>>>>> 8ed0fa5b
     else:
         now = time.time()
 
