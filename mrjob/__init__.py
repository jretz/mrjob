--- conflicted
+++ resolved
@@ -36,8 +36,4 @@
     'Paul Wais <pwais@yelp.com>',
 ]
 
-<<<<<<< HEAD
-__version__ = '0.3.0-dev'
-=======
-__version__ = '0.2.6'
->>>>>>> 3daf3f5c
+__version__ = '0.3.0-dev'